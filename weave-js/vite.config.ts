import * as path from 'path';

import {defineConfig} from 'vite';
import svgr from 'vite-plugin-svgr';
import react from '@vitejs/plugin-react';
import blockCjsPlugin from './vite-plugin-block-cjs';
import fileUrls from './vite-plugin-file-urls';
import {visualizer} from 'rollup-plugin-visualizer';

// https://vitejs.dev/config/
export default defineConfig(({mode, command}) => {
  /* eslint-disable node/no-process-env */

  /**
   * NOTE: the lint rule here is disabled because this file only runs inside of
   * build tooling, and it needs direct access to env variables in order to
   * configure itself. DO NOT use process.env directly in frontend code.
   *
   * If you need environment variables in the app, look at generate-env-js.bash
   * and app/src/config.ts
   */

  const host = process.env.HOST;
  const port = process.env.PORT
    ? Number.parseInt(process.env.PORT, 10)
    : undefined;

  const showVisualizer = process.env.VISUALIZER;

  const hmrPort = process.env.HMR_PORT
    ? Number.parseInt(process.env.HMR_PORT, 10)
    : undefined;
  /* eslint-enable */

  const alias = [
    // Allow absolute imports inside this package
    {
      find: /^@wandb\/weave\/(.*)$/,
      replacement: `${__dirname}/src/$1`,
    },
    {
      find: /^react-datetime$/,
      replacement: 'react-datetime/dist/react-datetime.umd.js',
    },
    {
      find: 'react-virtualized',
      replacement: 'react-virtualized/dist/commonjs/',
    },
    {find: 'plotly.js', replacement: 'plotly.js-dist-min'},
    {
      find: 'react-vis/dist/style.css',
      replacement: `${__dirname}/node_modules/react-vis/dist/style.css`,
    },
    {find: /^react-vis$/, replacement: 'react-vis/dist/index.js'},
    {find: 'dagre', replacement: 'dagre/dist/dagre.min.js'},

    {find: 'unserialize', replacement: 'yields-unserialize'},
  ];

  const plugins: any = [svgr(), blockCjsPlugin, fileUrls];

  // enable the react plugin in dev only, for fast refresh

  // we're not using it in prod builds right now because it requires Babel,
  // which is slow. To make sure the behavior is the same in both envs, we're
  // NOT using the new JSX runtime in dev (so it should be equivalent to prod,
  // where JSX transpilation is handled by esbuild, which doesn't support the
  // new runtime yet)
  if (mode !== 'production') {
    plugins.unshift(
      react({
        jsxRuntime: 'classic',
      })
    );
  }

  if (showVisualizer) {
    plugins.push(visualizer());
  }

  return {
    plugins,
    base:
      mode === 'production' && command !== 'serve'
        ? // eslint-disable-next-line node/no-process-env
          process.env.URL_BASE ?? '/__frontend/'
        : undefined,
    resolve: {
      alias,
      dedupe: ['react', '@material-ui/styles', 'mdast-util-to-hast'],
    },
    optimizeDeps: {
      entries: './index.html',
      include: [
        'd',
        'yaml-ast-parser-custom-tags',
        'js-yaml',
        'graphlib',
        'is-buffer',
        'mdast-util-to-hast',
      ],
    },
    server: {
      host,
      port,
      https: false,
      // for invoker_local we need the frontend to proxy back to the local
      // container NOTE: if you update values here, you need to update
      // onprem/local/files/etc/nginx/sites-available/*
      hmr: {clientPort: hmrPort ?? port},
      // Route requests to /__weave to Weave server on fixed port.
      // I think this fixes direct_url_as_of in file.py
      proxy: {
        '^/__weave/.*': {
          target: 'http://localhost:9994',
          secure: false,
          changeOrigin: true,
        },
<<<<<<< HEAD
        // This ensures our dynamic env.js file is served from the backend
        '^.*/__frontend/env.js': {
=======
        // Dynamically generated env.js
        '^.*/__frontend/env.js': {
          target: 'http://localhost:9994',
          secure: false,
          changeOrigin: true,
        },
        // General pattern matcher for static assets
        '^.*/__frontend/(.*.js|.*.ico)': {
>>>>>>> d9d36926
          target: 'http://localhost:9994',
          secure: false,
          changeOrigin: true,
        }
      },
    },
    preview: {
      host,
      port,
      https: false,
    },

    build: {
      target: 'es2021',
      outDir: './build',
      sourcemap: true,
    },
    envPrefix: 'REACT_APP_',
    cacheDir: path.join(__dirname, '.vite_cache'),
    assetsInclude: ['**/tree-sitter-weave.wasm', '**/tree-sitter.wasm'],
  };
});<|MERGE_RESOLUTION|>--- conflicted
+++ resolved
@@ -116,10 +116,6 @@
           secure: false,
           changeOrigin: true,
         },
-<<<<<<< HEAD
-        // This ensures our dynamic env.js file is served from the backend
-        '^.*/__frontend/env.js': {
-=======
         // Dynamically generated env.js
         '^.*/__frontend/env.js': {
           target: 'http://localhost:9994',
@@ -128,11 +124,10 @@
         },
         // General pattern matcher for static assets
         '^.*/__frontend/(.*.js|.*.ico)': {
->>>>>>> d9d36926
           target: 'http://localhost:9994',
           secure: false,
           changeOrigin: true,
-        }
+        },
       },
     },
     preview: {
