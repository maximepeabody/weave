/**
 * TODO:
 *    * (Ongoing) Continue to re-organize symbols / files
 *    * Address Refactor Groups (Labelled with CPR)
 *        * (GeneralRefactoring) Moving code around
 *    * (BackendExpansion) Move Expansion to Backend, and support filter/sort
 */

import {
  Autocomplete,
  Chip,
  Dialog,
  DialogActions,
  DialogContent,
  DialogContentText,
  DialogTitle,
  FormControl,
  ListItem,
  Tooltip,
} from '@mui/material';
import {Box, Typography} from '@mui/material';
import {
  GridApiPro,
  GridColumnVisibilityModel,
  GridFilterModel,
  GridPaginationModel,
  GridPinnedColumns,
  GridRowSelectionModel,
  GridSortModel,
  useGridApiRef,
} from '@mui/x-data-grid-pro';
import {Button} from '@wandb/weave/components/Button';
import {Checkbox} from '@wandb/weave/components/Checkbox/Checkbox';
import React, {
  FC,
  useCallback,
  useContext,
  useEffect,
  useMemo,
  useRef,
  useState,
} from 'react';
import {useHistory} from 'react-router-dom';

import {useViewerInfo} from '../../../../../../common/hooks/useViewerInfo';
import {A, TargetBlank} from '../../../../../../common/util/links';
import {parseRef} from '../../../../../../react';
import {LoadingDots} from '../../../../../LoadingDots';
import {
  useWeaveflowCurrentRouteContext,
  WeaveHeaderExtrasContext,
} from '../../context';
import {DEFAULT_PAGE_SIZE} from '../../grid/pagination';
import {StyledPaper} from '../../StyledAutocomplete';
import {SELECTED_FOR_DELETION, StyledDataGrid} from '../../StyledDataGrid';
import {StyledTextField} from '../../StyledTextField';
import {ConfirmDeleteModal} from '../CallPage/OverflowMenu';
import {Empty} from '../common/Empty';
import {
  EMPTY_PROPS_EVALUATIONS,
  EMPTY_PROPS_TRACES,
} from '../common/EmptyContent';
import {FilterLayoutTemplate} from '../common/SimpleFilterableDataTable';
import {
  truncateID,
  useControllableState,
  useURLSearchParamsDict,
} from '../util';
import {useWFHooks} from '../wfReactInterface/context';
import {TraceCallSchema} from '../wfReactInterface/traceServerClient';
import {traceCallToUICallSchema} from '../wfReactInterface/tsDataModelHooks';
import {objectVersionNiceString} from '../wfReactInterface/utilities';
import {OpVersionKey} from '../wfReactInterface/wfDataModelHooksInterface';
import {CallsCustomColumnMenu} from './CallsCustomColumnMenu';
import {useCurrentFilterIsEvaluationsFilter} from './CallsPage';
import {useCallsTableColumns} from './callsTableColumns';
import {prepareFlattenedCallDataForTable} from './callsTableDataProcessing';
import {WFHighLevelCallFilter} from './callsTableFilter';
import {getEffectiveFilter} from './callsTableFilter';
import {useOpVersionOptions} from './callsTableFilter';
import {ALL_TRACES_OR_CALLS_REF_KEY} from './callsTableFilter';
import {useInputObjectVersionOptions} from './callsTableFilter';
import {useOutputObjectVersionOptions} from './callsTableFilter';
import {useCallsForQuery} from './callsTableQuery';
import {ManageColumnsButton} from './ManageColumnsButton';

const OP_FILTER_GROUP_HEADER = 'Op';
const MAX_EVAL_COMPARISONS = 5;
<<<<<<< HEAD
const MAX_EXPORT_SIZE = 10_000;
=======
const MAX_BULK_DELETE = 10;

export const DEFAULT_SORT_CALLS: GridSortModel = [
  {field: 'started_at', sort: 'desc'},
];

const DEFAULT_PAGINATION_CALLS: GridPaginationModel = {
  pageSize: DEFAULT_PAGE_SIZE,
  page: 0,
};
>>>>>>> 853d28a4

export const CallsTable: FC<{
  entity: string;
  project: string;
  frozenFilter?: WFHighLevelCallFilter;
  initialFilter?: WFHighLevelCallFilter;
  // Setting this will make the component a controlled component. The parent
  // is responsible for updating the filter.
  onFilterUpdate?: (filter: WFHighLevelCallFilter) => void;
  hideControls?: boolean;

  columnVisibilityModel?: GridColumnVisibilityModel;
  setColumnVisibilityModel?: (newModel: GridColumnVisibilityModel) => void;

  sortModel?: GridSortModel;
  setSortModel?: (newModel: GridSortModel) => void;

  paginationModel?: GridPaginationModel;
  setPaginationModel?: (newModel: GridPaginationModel) => void;
}> = ({
  entity,
  project,
  initialFilter,
  onFilterUpdate,
  frozenFilter,
  hideControls,
  columnVisibilityModel,
  setColumnVisibilityModel,
  sortModel,
  setSortModel,
  paginationModel,
  setPaginationModel,
}) => {
  const {loading: loadingUserInfo, userInfo} = useViewerInfo();
  const {addExtra, removeExtra} = useContext(WeaveHeaderExtrasContext);

  const isReadonly =
    loadingUserInfo || !userInfo?.username || !userInfo?.teams.includes(entity);

  // Setup Ref to underlying table
  const apiRef = useGridApiRef();

<<<<<<< HEAD
=======
  // Register Export Button
  useEffect(() => {
    addExtra('exportRunsTableButton', {
      node: (
        <ExportRunsTableButton tableRef={apiRef} rightmostButton={isReadonly} />
      ),
      order: 2,
    });

    return () => removeExtra('exportRunsTableButton');
  }, [apiRef, isReadonly, addExtra, removeExtra]);

>>>>>>> 853d28a4
  // Table State consists of:
  // 1. Filter (Structured Filter)
  // 2. Filter (Unstructured Filter)
  // 3. Sort
  // 4. Pagination
  // 5. Expansion
  //
  // The following sections set up the state for these aspects

  // 1. Filter (Structured Filter)
  // Make sure we respect the controlling nature of the filter
  const [filter, setFilter] = useControllableState(
    initialFilter ?? {},
    onFilterUpdate
  );
  // Calculate the effective filter
  const effectiveFilter = useMemo(
    () => getEffectiveFilter(filter, frozenFilter),
    [filter, frozenFilter]
  );

  // 2. Filter (Unstructured Filter)
  const [filterModel, setFilterModel] = useState<GridFilterModel>({items: []});

  // 3. Sort
  const sortModelResolved = sortModel ?? DEFAULT_SORT_CALLS;

  // 4. Pagination
  const paginationModelResolved = paginationModel ?? DEFAULT_PAGINATION_CALLS;

  // 5. Expansion
  const [expandedRefCols, setExpandedRefCols] = useState<Set<string>>(
    new Set<string>().add('inputs.example')
  );

  // Helpers to handle expansion
  const onExpand = (col: string) => {
    setExpandedRefCols(prevState => new Set(prevState).add(col));
  };
  const onCollapse = (col: string) => {
    setExpandedRefCols(prevState => {
      const newSet = new Set(prevState);
      newSet.delete(col);
      return newSet;
    });
  };

  // Helper to determine if a column is expanded or
  // a child of an expanded column
  const columnIsRefExpanded = useCallback(
    (col: string) => {
      if (expandedRefCols.has(col)) {
        return true;
      }
      for (const refCol of expandedRefCols) {
        if (col.startsWith(refCol + '.')) {
          return true;
        }
      }
      return false;
    },
    [expandedRefCols]
  );

  // Fetch the calls
  const calls = useCallsForQuery(
    entity,
    project,
    effectiveFilter,
    filterModel,
    sortModelResolved,
    paginationModelResolved,
    expandedRefCols
  );

  // Here, we only update our local state once the calls have loaded.
  // If we were not to do this, we would see a flicker of an empty table
  // before the calls are loaded. Since the columns are data-driven, this
  // flicker also includes the columns disappearing and reappearing. This
  // is not ideal. Instead, we wait for the calls to load, and then update
  // our local state with the new data. The MUI data grid will show the "old"
  // data (perhaps between a page / filter / sort change) until the new data
  // is available. However, since we pass the loading state to the MUI data
  // grid, it will show a loading spinner in the meantime over the old data.
  const callsLoading = calls.loading;
  const [callsResult, setCallsResult] = useState(calls.result);
  const [callsTotal, setCallsTotal] = useState(calls.total);
  const callsEffectiveFilter = useRef(effectiveFilter);
  useEffect(() => {
    if (callsEffectiveFilter.current !== effectiveFilter) {
      setCallsResult([]);
      setCallsTotal(0);
      callsEffectiveFilter.current = effectiveFilter;
    } else if (!calls.loading) {
      setCallsResult(calls.result);
      setCallsTotal(calls.total);
      callsEffectiveFilter.current = effectiveFilter;
    }
  }, [calls, effectiveFilter]);

  // Construct Flattened Table Data
  const tableData: TraceCallSchema[] = useMemo(
    () => prepareFlattenedCallDataForTable(callsResult),
    [callsResult]
  );

  // Column Management: Build the columns needed for the table
  const {columns, setUserDefinedColumnWidths} = useCallsTableColumns(
    entity,
    project,
    effectiveFilter,
    tableData,
    expandedRefCols,
    onCollapse,
    onExpand,
    columnIsRefExpanded
  );

  // Now, there are 4 primary controls:
  // 1. Op Version
  // 2. Input Object Version
  // 3. Output Object Version
  // 4. Parent ID
  //
  // The following chunks of code are responsible for determining the
  // values for the options as well as the selected values for each of
  // these controls. They each follow the pattern of:
  //
  // const control = useControlOptions(...)
  // const selectedControl = useMemo(() => {...}, [...])
  //

  // 1. Op Version
  const opVersionOptions = useOpVersionOptions(
    entity,
    project,
    effectiveFilter
  );
  const selectedOpVersionOption = useMemo(() => {
    const opVersionRef = effectiveFilter.opVersionRefs?.[0] ?? null;
    return opVersionRef ?? ALL_TRACES_OR_CALLS_REF_KEY;
  }, [effectiveFilter.opVersionRefs]);

  // 2. Input Object Version
  const inputObjectVersionOptions =
    useInputObjectVersionOptions(effectiveFilter);
  const selectedInputObjectVersion = useMemo(() => {
    const inputObjectVersionRef =
      effectiveFilter.inputObjectVersionRefs?.[0] ?? null;
    return inputObjectVersionRef
      ? inputObjectVersionOptions[inputObjectVersionRef]
      : null;
  }, [inputObjectVersionOptions, effectiveFilter.inputObjectVersionRefs]);

  // 3. Output Object Version
  const outputObjectVersionOptions =
    useOutputObjectVersionOptions(effectiveFilter);
  const selectedOutputObjectVersion = useMemo(() => {
    const outputObjectVersionRef =
      effectiveFilter.outputObjectVersionRefs?.[0] ?? null;
    return outputObjectVersionRef
      ? outputObjectVersionOptions[outputObjectVersionRef]
      : null;
  }, [effectiveFilter.outputObjectVersionRefs, outputObjectVersionOptions]);

  // 4. Parent ID
  const parentIdOptions = useParentIdOptions(entity, project, effectiveFilter);
  const selectedParentId = useMemo(
    () =>
      effectiveFilter.parentId
        ? parentIdOptions[effectiveFilter.parentId]
        : null,
    [effectiveFilter.parentId, parentIdOptions]
  );

  // DataGrid Model Management
  const [pinnedColumnsModel, setPinnedColumnsModel] =
    useState<GridPinnedColumns>({
      left: ['CustomCheckbox', 'op_name', 'feedback'],
    });

  // END OF CPR FACTORED CODE

  // CPR (Tim) - (GeneralRefactoring): Preferably this is passed in from the top, not
  // something where we inspect URLs deep in a component. At the
  // very least this should be moved to it's own function
  // Highlight table row if it matches peek drawer.
  const query = useURLSearchParamsDict();
  const {peekPath} = query;
  const peekId = getPeekId(peekPath);
  const rowIds = useMemo(() => {
    return tableData.map(row => row.id);
  }, [tableData]);
  const [rowSelectionModel, setRowSelectionModel] =
    useState<GridRowSelectionModel>([]);
  useEffect(() => {
    if (rowIds.length === 0) {
      // Data may have not loaded
      return;
    }
    if (peekId == null) {
      // No peek drawer, clear any selection
      setRowSelectionModel([]);
    } else {
      // If peek drawer matches a row, select it.
      // If not, don't modify selection.
      if (rowIds.includes(peekId)) {
        setRowSelectionModel([peekId]);
      }
    }
  }, [rowIds, peekId]);

  // CPR (Tim) - (GeneralRefactoring): Co-locate this closer to the effective filter stuff
  const clearFilters = useCallback(() => {
    setFilter({});
    setFilterModel({items: []});
  }, [setFilter]);

  // CPR (Tim) - (GeneralRefactoring): Remove this, and add a slot for empty content that can be calculated
  // in the parent component
  const isEvaluateTable = useCurrentFilterIsEvaluationsFilter(
    filter,
    entity,
    project
  );

  const [bulkDeleteMode, setBulkDeleteMode] = useState(false);

  // Selection Management
  const [selectedCalls, setSelectedCalls] = useState<string[]>([]);
<<<<<<< HEAD

  // If we drill down, we should clear the selection
  useEffect(() => {
    if (effectiveFilter.parentId) {
      setSelectedCalls([]);
    }
  }, [effectiveFilter.parentId]);

=======
>>>>>>> 853d28a4
  const muiColumns = useMemo(() => {
    return [
      {
        minWidth: 30,
<<<<<<< HEAD
        width: 50,
=======
        width: 38,
>>>>>>> 853d28a4
        field: 'CustomCheckbox',
        sortable: false,
        disableColumnMenu: true,
        renderHeader: (params: any) => {
          return (
            <Checkbox
              checked={
<<<<<<< HEAD
                selectedCalls.length > 0 &&
                selectedCalls.length ===
                  tableData.filter(
                    row => row.exception == null && row.ended_at != null
                  ).length
              }
              onChange={() => {
                // exclude non-successful calls from selection
                const filtered = tableData.filter(
                  row => row.exception == null && row.ended_at != null
                );
                if (selectedCalls.length === filtered.length) {
                  setSelectedCalls([]);
                } else {
                  setSelectedCalls(filtered.map(row => row.id));
=======
                selectedCalls.length === 0
                  ? false
                  : selectedCalls.length === tableData.length
                  ? true
                  : 'indeterminate'
              }
              onCheckedChange={() => {
                // if bulk delete move, or not eval table, select all calls
                if (bulkDeleteMode || !isEvaluateTable) {
                  if (
                    selectedCalls.length ===
                    Math.min(tableData.length, MAX_BULK_DELETE)
                  ) {
                    setSelectedCalls([]);
                  } else {
                    setSelectedCalls(
                      tableData.map(row => row.id).slice(0, MAX_BULK_DELETE)
                    );
                  }
                } else {
                  // exclude non-successful calls from selection
                  const filtered = tableData.filter(
                    row => row.exception == null && row.ended_at != null
                  );
                  if (
                    selectedCalls.length ===
                    Math.min(filtered.length, MAX_EVAL_COMPARISONS)
                  ) {
                    setSelectedCalls([]);
                  } else {
                    setSelectedCalls(
                      filtered.map(row => row.id).slice(0, MAX_EVAL_COMPARISONS)
                    );
                  }
>>>>>>> 853d28a4
                }
              }}
            />
          );
        },
        renderCell: (params: any) => {
          const rowId = params.id as string;
          const isSelected = selectedCalls.includes(rowId);
          const disabledDueToMax =
            selectedCalls.length >= MAX_EVAL_COMPARISONS && !isSelected;
          const disabledDueToNonSuccess =
            params.row.exception != null || params.row.ended_at == null;
          let tooltipText = '';
          if (bulkDeleteMode || !isEvaluateTable) {
            if (selectedCalls.length >= MAX_BULK_DELETE) {
              tooltipText = `Deletion limited to ${MAX_BULK_DELETE} items`;
            } else {
              tooltipText = '';
            }
          } else {
            if (disabledDueToNonSuccess) {
              tooltipText = 'Cannot compare non-successful evaluations';
            } else if (disabledDueToMax) {
              tooltipText = `Comparison limited to ${MAX_EVAL_COMPARISONS} evaluations`;
            }
          }

          let disabled = false;
          if ((bulkDeleteMode || !isEvaluateTable) && !isSelected) {
            disabled = selectedCalls.length >= MAX_BULK_DELETE;
          } else if (isEvaluateTable) {
            disabled = disabledDueToNonSuccess || disabledDueToMax;
          }

          return (
            <Tooltip title={tooltipText} placement="right" arrow>
              {/* https://mui.com/material-ui/react-tooltip/ */}
              {/* By default disabled elements like <button> do not trigger user interactions */}
              {/* To accommodate disabled elements, add a simple wrapper element, such as a span. */}
              <span>
                <Checkbox
                  disabled={disabled}
                  checked={isSelected}
                  onCheckedChange={() => {
                    if (isSelected) {
                      setSelectedCalls(
                        selectedCalls.filter(id => id !== rowId)
                      );
                    } else {
                      setSelectedCalls([...selectedCalls, rowId]);
                    }
                  }}
                />
              </span>
            </Tooltip>
          );
        },
      },
      ...columns.cols,
    ];
<<<<<<< HEAD
  }, [columns.cols, selectedCalls, tableData]);
=======
  }, [columns.cols, selectedCalls, tableData, bulkDeleteMode, isEvaluateTable]);
>>>>>>> 853d28a4

  // Register Compare Evaluations Button
  const history = useHistory();
  const router = useWeaveflowCurrentRouteContext();
  useEffect(() => {
    if (!isEvaluateTable) {
      return;
    }
    addExtra('compareEvaluations', {
      node: (
        <CompareEvaluationsTableButton
          onClick={() => {
            history.push(
              router.compareEvaluationsUri(entity, project, selectedCalls)
            );
          }}
<<<<<<< HEAD
          disabled={selectedCalls.length === 0}
=======
          disabled={selectedCalls.length === 0 || bulkDeleteMode}
          tooltipText={
            bulkDeleteMode ? 'Cannot compare while bulk deleting' : undefined
          }
>>>>>>> 853d28a4
        />
      ),
      order: 1,
    });

    return () => removeExtra('compareEvaluations');
  }, [
    apiRef,
    addExtra,
    removeExtra,
    isEvaluateTable,
    selectedCalls.length,
    selectedCalls,
<<<<<<< HEAD
=======
    tableData,
>>>>>>> 853d28a4
    router,
    entity,
    project,
    history,
    bulkDeleteMode,
  ]);

  // Register Delete Button
  const [deleteConfirmModalOpen, setDeleteConfirmModalOpen] = useState(false);
  useEffect(() => {
    if (isReadonly) {
      return;
    }
    addExtra('deleteSelectedCalls', {
      node: (
        <BulkDeleteButton
          onConfirm={() => setDeleteConfirmModalOpen(true)}
          disabled={selectedCalls.length === 0}
          bulkDeleteModeToggle={mode => {
            setBulkDeleteMode(mode);
            if (!mode) {
              setSelectedCalls([]);
            }
          }}
          selectedCalls={selectedCalls}
        />
      ),
      order: 3,
    });

    return () => removeExtra('deleteSelectedCalls');
  }, [
    addExtra,
    removeExtra,
    selectedCalls,
    isEvaluateTable,
    bulkDeleteMode,
    isReadonly,
  ]);

  useEffect(() => {
    if (isReadonly) {
      return;
    }
    addExtra('deleteSelectedCallsModal', {
      node: (
        <ConfirmDeleteModal
          calls={tableData
            .filter(row => selectedCalls.includes(row.id))
            .map(traceCallToUICallSchema)}
          confirmDelete={deleteConfirmModalOpen}
          setConfirmDelete={setDeleteConfirmModalOpen}
          onDeleteCallback={() => {
            setSelectedCalls([]);
          }}
        />
      ),
      order: -1,
    });
    return () => removeExtra('deleteSelectedCallsModal');
  }, [
    addExtra,
    removeExtra,
    selectedCalls,
    deleteConfirmModalOpen,
    isReadonly,
    entity,
    project,
    tableData,
  ]);

  // Called in reaction to Hide column menu
  const onColumnVisibilityModelChange = setColumnVisibilityModel
    ? (newModel: GridColumnVisibilityModel) => {
        setColumnVisibilityModel(newModel);
      }
    : undefined;

  const onSortModelChange = useCallback(
    (newModel: GridSortModel) => {
      if (!setSortModel || callsLoading) {
        return;
      }
      // The Grid calls this function when the columns change, removing
      // sort items whose field is no longer in the columns. However, the user
      // might have been sorting on an output, and the output columns might
      // not have been determined yet. So skip setting the sort model in this case.
      if (!muiColumns.some(col => col.field.startsWith('output'))) {
        return;
      }
      setSortModel(newModel);
    },
    [callsLoading, setSortModel, muiColumns]
  );

  const onPaginationModelChange = useCallback(
    (newModel: GridPaginationModel) => {
      if (!setPaginationModel || callsLoading) {
        return;
      }
      setPaginationModel(newModel);
    },
    [callsLoading, setPaginationModel]
  );

  // CPR (Tim) - (GeneralRefactoring): Pull out different inline-properties and create them above
  return (
    <FilterLayoutTemplate
      filterListSx={{
        pb: 1,
        display: hideControls ? 'none' : 'flex',
      }}
      filterListItems={
        <>
          <ListItem sx={{minWidth: '190px'}}>
            <FormControl fullWidth>
              <Autocomplete
                PaperComponent={paperProps => <StyledPaper {...paperProps} />}
                size="small"
                // Temp disable multiple for simplicity - may want to re-enable
                // multiple
                limitTags={1}
                disabled={Object.keys(frozenFilter ?? {}).includes(
                  'opVersions'
                )}
                value={selectedOpVersionOption}
                onChange={(event, newValue) => {
                  if (newValue === ALL_TRACES_OR_CALLS_REF_KEY) {
                    setFilter({
                      ...filter,
                      opVersionRefs: [],
                    });
                  } else {
                    setFilter({
                      ...filter,
                      opVersionRefs: newValue ? [newValue] : [],
                    });
                  }
                }}
                renderInput={renderParams => (
                  <StyledTextField
                    {...renderParams}
                    label={OP_FILTER_GROUP_HEADER}
                    sx={{maxWidth: '350px'}}
                  />
                )}
                getOptionLabel={option => {
                  return opVersionOptions[option]?.title ?? 'loading...';
                }}
                disableClearable={
                  selectedOpVersionOption === ALL_TRACES_OR_CALLS_REF_KEY
                }
                groupBy={option => opVersionOptions[option]?.group}
                options={Object.keys(opVersionOptions)}
              />
            </FormControl>
          </ListItem>
          {selectedInputObjectVersion && (
            <Chip
              label={`Input: ${objectVersionNiceString(
                selectedInputObjectVersion
              )}`}
              onDelete={() => {
                setFilter({
                  ...filter,
                  inputObjectVersionRefs: undefined,
                });
              }}
            />
          )}
          {selectedOutputObjectVersion && (
            <Chip
              label={`Output: ${objectVersionNiceString(
                selectedOutputObjectVersion
              )}`}
              onDelete={() => {
                setFilter({
                  ...filter,
                  outputObjectVersionRefs: undefined,
                });
              }}
            />
          )}
          {selectedParentId && (
            <Chip
              label={`Parent: ${selectedParentId}`}
              onDelete={() => {
                setFilter({
                  ...filter,
                  parentId: undefined,
                });
              }}
            />
          )}
          <div style={{flex: '1 1 auto'}} />
          {columnVisibilityModel && setColumnVisibilityModel && (
            <div>
              <ManageColumnsButton
                columnInfo={columns}
                columnVisibilityModel={columnVisibilityModel}
                setColumnVisibilityModel={setColumnVisibilityModel}
              />
            </div>
          )}
          <ManageExportButton
            tableRef={apiRef}
            selectedCalls={selectedCalls}
            exportProps={{
              entity,
              project,
              effectiveFilter,
              filterModel,
              sortModel,
              expandedRefCols,
            }}
          />
        </>
      }>
      <StyledDataGrid
        // Start Column Menu
        // ColumnMenu is needed to support pinning and column visibility
        disableColumnMenu={false}
        // ColumnFilter is definitely useful
        disableColumnFilter={false}
        disableMultipleColumnsFiltering={false}
        // ColumnPinning seems to be required in DataGridPro, else it crashes.
        // However, in this case it is also useful.
        disableColumnPinning={false}
        // ColumnReorder is definitely useful
        // TODO (Tim): This needs to be managed externally (making column
        // ordering a controlled property) This is a "regression" from the calls
        // table refactor
        disableColumnReorder={true}
        // ColumnResize is definitely useful
        disableColumnResize={false}
        // ColumnSelector is definitely useful
        disableColumnSelector={false}
        disableMultipleColumnsSorting={true}
        // End Column Menu
        columnHeaderHeight={40}
        apiRef={apiRef}
        loading={callsLoading}
        rows={tableData}
        // initialState={initialState}
        onColumnVisibilityModelChange={onColumnVisibilityModelChange}
        columnVisibilityModel={columnVisibilityModel}
        // SORT SECTION START
        sortingMode="server"
        sortModel={sortModel}
        onSortModelChange={onSortModelChange}
        // SORT SECTION END
        // FILTER SECTION START
        filterMode="server"
        filterModel={filterModel}
        onFilterModelChange={newModel => setFilterModel(newModel)}
        // FILTER SECTION END
        // PAGINATION SECTION START
        pagination
        rowCount={callsTotal}
        paginationMode="server"
        paginationModel={paginationModel}
        onPaginationModelChange={onPaginationModelChange}
        pageSizeOptions={[DEFAULT_PAGE_SIZE]}
        // PAGINATION SECTION END
        rowHeight={38}
        columns={muiColumns}
        experimentalFeatures={{columnGrouping: true}}
        disableRowSelectionOnClick
        rowSelectionModel={rowSelectionModel}
        // columnGroupingModel={groupingModel}
        columnGroupingModel={columns.colGroupingModel}
        hideFooterSelectedRowCount
        getRowClassName={params =>
          bulkDeleteMode && selectedCalls.includes(params.row.id)
            ? SELECTED_FOR_DELETION
            : ''
        }
        onColumnWidthChange={newCol => {
          setUserDefinedColumnWidths(curr => {
            return {
              ...curr,
              [newCol.colDef.field]: newCol.colDef.computedWidth,
            };
          });
        }}
        pinnedColumns={pinnedColumnsModel}
        onPinnedColumnsChange={newModel => setPinnedColumnsModel(newModel)}
        sx={{
          borderRadius: 0,
        }}
        slots={{
          noRowsOverlay: () => {
            if (callsLoading) {
              return <></>;
            }
            const isEmpty = callsResult.length === 0;
            if (isEmpty) {
              // CPR (Tim) - (GeneralRefactoring): Move "isEvaluateTable" out and instead make this empty state a prop
              if (isEvaluateTable) {
                return <Empty {...EMPTY_PROPS_EVALUATIONS} />;
              } else if (
                effectiveFilter.traceRootsOnly &&
                filterModel.items.length === 0
              ) {
                return <Empty {...EMPTY_PROPS_TRACES} />;
              }
            }
            return (
              <Box
                sx={{
                  width: '100%',
                  height: '100%',
                  display: 'flex',
                  justifyContent: 'center',
                  alignItems: 'center',
                }}>
                <Typography color="textSecondary">
                  No calls found.{' '}
                  {clearFilters != null ? (
                    <>
                      Try{' '}
                      <A
                        onClick={() => {
                          clearFilters();
                        }}>
                        clearing the filters
                      </A>{' '}
                      or l
                    </>
                  ) : (
                    'L'
                  )}
                  earn more about how to log calls by visiting{' '}
                  <TargetBlank href="https://wandb.me/weave">
                    the docs
                  </TargetBlank>
                  .
                </Typography>
              </Box>
            );
          },
          columnMenu: CallsCustomColumnMenu,
        }}
      />
    </FilterLayoutTemplate>
  );
};

const useParentIdOptions = (
  entity: string,
  project: string,
  effectiveFilter: WFHighLevelCallFilter
) => {
  const {useCall} = useWFHooks();
  const parentCall = useCall(
    effectiveFilter.parentId
      ? {
          entity,
          project,
          callId: effectiveFilter.parentId,
        }
      : null
  );
  return useMemo(() => {
    if (parentCall.loading || parentCall.result == null) {
      return {};
    }
    return {
      [parentCall.result.callId]: `${parentCall.result.spanName} (${truncateID(
        parentCall.result.callId
      )})`,
    };
  }, [parentCall.loading, parentCall.result]);
};

type OpVersionIndexTextProps = {
  opVersionRef: string;
};

export const OpVersionIndexText = ({opVersionRef}: OpVersionIndexTextProps) => {
  const {useOpVersion} = useWFHooks();
  const ref = parseRef(opVersionRef);
  let opVersionKey: OpVersionKey | null = null;
  if ('weaveKind' in ref && ref.weaveKind === 'op') {
    opVersionKey = {
      entity: ref.entityName,
      project: ref.projectName,
      opId: ref.artifactName,
      versionHash: ref.artifactVersion,
    };
  }
  const opVersion = useOpVersion(opVersionKey);
  if (opVersion.loading) {
    return <LoadingDots />;
  }
  return opVersion.result ? (
    <span>v{opVersion.result.versionIndex}</span>
  ) : null;
};

// Get the tail of the peekPath (ignore query params)
const getPeekId = (peekPath: string | null): string | null => {
  if (!peekPath) {
    return null;
  }
  const baseUrl = `${window.location.protocol}//${window.location.host}`;
  const url = new URL(peekPath, baseUrl);
  const {pathname} = url;
  return pathname.split('/').pop() ?? null;
};

const ExportRunsTableButton = ({
<<<<<<< HEAD
  onClick,
  selectedCalls,
}: {
  onClick: () => void;
  selectedCalls: string[];
=======
  tableRef,
  rightmostButton = false,
}: {
  tableRef: React.MutableRefObject<GridApiPro>;
  rightmostButton?: boolean;
>>>>>>> 853d28a4
}) => (
  <Box
    sx={{
      height: '100%',
      display: 'flex',
      alignItems: 'center',
    }}>
    <Button
      className={rightmostButton ? 'mr-16' : 'mr-4'}
      size="medium"
<<<<<<< HEAD
      variant="secondary"
      onClick={onClick}
      icon="export-share-upload">
      {selectedCalls.length > 0 ? `${selectedCalls.length}` : ''}
    </Button>
=======
      variant="ghost"
      icon="export-share-upload"
      tooltip="Export to CSV"
      onClick={() =>
        tableRef.current?.exportDataAsCsv({includeColumnGroupsHeaders: false})
      }
    />
>>>>>>> 853d28a4
  </Box>
);

const ManageExportButton = ({
  tableRef,
  selectedCalls,
  exportProps,
}: {
  tableRef: React.MutableRefObject<GridApiPro>;
  selectedCalls: string[];
  exportProps: any;
}) => {
  const [open, setOpen] = useState(false);

  const handleExportAll = (
    rows: Array<TraceCallSchema & {[key: string]: string}>
  ) => {
    // get current displayed rows
    const currentRows = tableRef.current.getAllRowIds();

    // update the table with all rows
    tableRef.current.updateRows(rows);
    tableRef.current.exportDataAsCsv({includeColumnGroupsHeaders: false});

    const idsToDelete = rows
      .map((row: any) => row.id)
      .filter((id: any) => !currentRows.includes(id));

    // delete the rows that added
    tableRef.current.updateRows(
      idsToDelete.map((rowId: any) => ({id: rowId, _action: 'delete'}))
    );
  };

  const allPages = {pageSize: MAX_EXPORT_SIZE, page: 0};
  const allCalls = useCallsForQuery(
    exportProps.entity,
    exportProps.project,
    exportProps.effectiveFilter,
    exportProps.filterModel,
    exportProps.sortModel,
    allPages,
    exportProps.expandedRefCols
  );
  const [allRows, setAllRows] = useState<
    Array<TraceCallSchema & {[key: string]: string}>
  >([]);
  useEffect(() => {
    if (!allCalls.loading && allCalls.result) {
      setAllRows(prepareFlattenedCallDataForTable(allCalls.result));
    }
  }, [allCalls.result, allCalls.loading]);

  return (
    <>
      <ExportRunsTableButton
        onClick={() => setOpen(true)}
        selectedCalls={selectedCalls}
      />
      <Dialog open={open} onClose={() => setOpen(false)}>
        <DialogTitle>Export to CSV</DialogTitle>
        <DialogContent>
          <DialogContentText>Select the columns to export.</DialogContentText>
        </DialogContent>
        <DialogActions>
          <Button variant="ghost" onClick={() => setOpen(false)}>
            Cancel
          </Button>
          <Button
            onClick={() => {
              if (selectedCalls.length === 0) {
                handleExportAll(allRows);
              } else {
                tableRef.current?.exportDataAsCsv({
                  includeColumnGroupsHeaders: false,
                  getRowsToExport:
                    selectedCalls.length > 0 ? () => selectedCalls : undefined,
                });
                setOpen(false);
              }
            }}
            disabled={selectedCalls.length === 0 && allCalls.loading}>
            {selectedCalls.length === 0 && allCalls.loading ? (
              <LoadingDots />
            ) : (
              'Export'
            )}
          </Button>
        </DialogActions>
      </Dialog>
    </>
  );
};

const CompareEvaluationsTableButton: FC<{
  onClick: () => void;
  disabled?: boolean;
  tooltipText?: string;
}> = ({onClick, disabled, tooltipText}) => (
  <Box
    sx={{
      height: '100%',
      display: 'flex',
      alignItems: 'center',
    }}>
    <Button
      className="mx-4"
      size="medium"
      variant="ghost"
      disabled={disabled}
      onClick={onClick}
      icon="chart-scatterplot"
      tooltip={tooltipText}>
      Compare Evaluations
    </Button>
  </Box>
);

const BulkDeleteButton: FC<{
  disabled?: boolean;
  selectedCalls: string[];
  onConfirm: () => void;
  bulkDeleteModeToggle: (mode: boolean) => void;
}> = ({disabled, selectedCalls, onConfirm, bulkDeleteModeToggle}) => {
  const [deleteClicked, setDeleteClicked] = useState(false);
  return (
    <Box
      sx={{
        height: '100%',
        display: 'flex',
        alignItems: 'center',
      }}>
      {deleteClicked ? (
        <>
          <Button
            className="mx-4"
            variant="ghost"
            size="medium"
            disabled={disabled}
            onClick={onConfirm}
            tooltip="Select rows with the checkbox to delete"
            icon="delete">
            Confirm
          </Button>
          <Button
            className="ml-4 mr-16"
            variant="ghost"
            size="medium"
            onClick={() => {
              setDeleteClicked(false);
              bulkDeleteModeToggle(false);
            }}>
            Exit delete mode
          </Button>
        </>
      ) : selectedCalls.length > 0 ? (
        <Button
          className="ml-4 mr-16"
          variant="ghost"
          size="medium"
          onClick={onConfirm}
          tooltip="Select rows with the checkbox to delete"
          icon="delete"
        />
      ) : (
        <Button
          className="ml-4 mr-16"
          variant="ghost"
          size="medium"
          onClick={() => {
            setDeleteClicked(true);
            bulkDeleteModeToggle(true);
          }}
          tooltip="Select rows with the checkbox to delete"
          icon="delete"
        />
      )}
    </Box>
  );
};<|MERGE_RESOLUTION|>--- conflicted
+++ resolved
@@ -86,10 +86,8 @@
 
 const OP_FILTER_GROUP_HEADER = 'Op';
 const MAX_EVAL_COMPARISONS = 5;
-<<<<<<< HEAD
-const MAX_EXPORT_SIZE = 10_000;
-=======
 const MAX_BULK_DELETE = 10;
+const MAX_EXPORT = 10_000;
 
 export const DEFAULT_SORT_CALLS: GridSortModel = [
   {field: 'started_at', sort: 'desc'},
@@ -99,7 +97,6 @@
   pageSize: DEFAULT_PAGE_SIZE,
   page: 0,
 };
->>>>>>> 853d28a4
 
 export const CallsTable: FC<{
   entity: string;
@@ -142,8 +139,6 @@
   // Setup Ref to underlying table
   const apiRef = useGridApiRef();
 
-<<<<<<< HEAD
-=======
   // Register Export Button
   useEffect(() => {
     addExtra('exportRunsTableButton', {
@@ -156,7 +151,6 @@
     return () => removeExtra('exportRunsTableButton');
   }, [apiRef, isReadonly, addExtra, removeExtra]);
 
->>>>>>> 853d28a4
   // Table State consists of:
   // 1. Filter (Structured Filter)
   // 2. Filter (Unstructured Filter)
@@ -387,26 +381,11 @@
 
   // Selection Management
   const [selectedCalls, setSelectedCalls] = useState<string[]>([]);
-<<<<<<< HEAD
-
-  // If we drill down, we should clear the selection
-  useEffect(() => {
-    if (effectiveFilter.parentId) {
-      setSelectedCalls([]);
-    }
-  }, [effectiveFilter.parentId]);
-
-=======
->>>>>>> 853d28a4
   const muiColumns = useMemo(() => {
     return [
       {
         minWidth: 30,
-<<<<<<< HEAD
-        width: 50,
-=======
         width: 38,
->>>>>>> 853d28a4
         field: 'CustomCheckbox',
         sortable: false,
         disableColumnMenu: true,
@@ -414,23 +393,6 @@
           return (
             <Checkbox
               checked={
-<<<<<<< HEAD
-                selectedCalls.length > 0 &&
-                selectedCalls.length ===
-                  tableData.filter(
-                    row => row.exception == null && row.ended_at != null
-                  ).length
-              }
-              onChange={() => {
-                // exclude non-successful calls from selection
-                const filtered = tableData.filter(
-                  row => row.exception == null && row.ended_at != null
-                );
-                if (selectedCalls.length === filtered.length) {
-                  setSelectedCalls([]);
-                } else {
-                  setSelectedCalls(filtered.map(row => row.id));
-=======
                 selectedCalls.length === 0
                   ? false
                   : selectedCalls.length === tableData.length
@@ -465,7 +427,6 @@
                       filtered.map(row => row.id).slice(0, MAX_EVAL_COMPARISONS)
                     );
                   }
->>>>>>> 853d28a4
                 }
               }}
             />
@@ -526,11 +487,7 @@
       },
       ...columns.cols,
     ];
-<<<<<<< HEAD
-  }, [columns.cols, selectedCalls, tableData]);
-=======
   }, [columns.cols, selectedCalls, tableData, bulkDeleteMode, isEvaluateTable]);
->>>>>>> 853d28a4
 
   // Register Compare Evaluations Button
   const history = useHistory();
@@ -547,14 +504,10 @@
               router.compareEvaluationsUri(entity, project, selectedCalls)
             );
           }}
-<<<<<<< HEAD
-          disabled={selectedCalls.length === 0}
-=======
           disabled={selectedCalls.length === 0 || bulkDeleteMode}
           tooltipText={
             bulkDeleteMode ? 'Cannot compare while bulk deleting' : undefined
           }
->>>>>>> 853d28a4
         />
       ),
       order: 1,
@@ -568,10 +521,6 @@
     isEvaluateTable,
     selectedCalls.length,
     selectedCalls,
-<<<<<<< HEAD
-=======
-    tableData,
->>>>>>> 853d28a4
     router,
     entity,
     project,
@@ -984,135 +933,66 @@
 };
 
 const ExportRunsTableButton = ({
-<<<<<<< HEAD
-  onClick,
+  tableRef,
   selectedCalls,
-}: {
-  onClick: () => void;
-  selectedCalls: string[];
-=======
-  tableRef,
+  callQueryParams,
   rightmostButton = false,
 }: {
   tableRef: React.MutableRefObject<GridApiPro>;
+  selectedCalls: string[];
+  callQueryParams: any;
   rightmostButton?: boolean;
->>>>>>> 853d28a4
-}) => (
-  <Box
-    sx={{
-      height: '100%',
-      display: 'flex',
-      alignItems: 'center',
-    }}>
-    <Button
-      className={rightmostButton ? 'mr-16' : 'mr-4'}
-      size="medium"
-<<<<<<< HEAD
-      variant="secondary"
-      onClick={onClick}
-      icon="export-share-upload">
-      {selectedCalls.length > 0 ? `${selectedCalls.length}` : ''}
-    </Button>
-=======
-      variant="ghost"
-      icon="export-share-upload"
-      tooltip="Export to CSV"
-      onClick={() =>
-        tableRef.current?.exportDataAsCsv({includeColumnGroupsHeaders: false})
+}) => {
+
+  const {useCalls} = useWFHooks();
+
+  callQueryParams.opts = {
+    skip: selectedCalls.length > 0,
+    contentType: 'text/csv'
+  }
+  const callQuery = useCalls(
+    callQueryParams.entity,
+    callQueryParams.project,
+    callQueryParams.filter,
+    callQueryParams.limit,
+    callQueryParams.offset,
+    callQueryParams.sortBy,
+    callQueryParams.query,
+    callQueryParams.opts
+  )
+
+
+  const onClick = () => {
+    // selection export
+    if (selectedCalls.length > 0) {
+      return tableRef.current?.exportDataAsCsv({
+        includeColumnGroupsHeaders: false,
+        getRowsToExport: () => selectedCalls,
+      });
+    }
+
+    // full table export
+
+  };
+
+  return (
+    <Box
+      sx={{
+        height: '100%',
+        display: 'flex',
+        alignItems: 'center',
+      }}>
+      {callQuery.loading ? <LoadingDots /> :
+        <Button
+          className={rightmostButton ? 'mr-16' : 'mr-4'}
+          size="medium"
+          variant="secondary"
+          onClick={onClick}
+          icon="export-share-upload">
+          {selectedCalls.length > 0 ? `${selectedCalls.length}` : ''}
+        </Button>
       }
-    />
->>>>>>> 853d28a4
-  </Box>
-);
-
-const ManageExportButton = ({
-  tableRef,
-  selectedCalls,
-  exportProps,
-}: {
-  tableRef: React.MutableRefObject<GridApiPro>;
-  selectedCalls: string[];
-  exportProps: any;
-}) => {
-  const [open, setOpen] = useState(false);
-
-  const handleExportAll = (
-    rows: Array<TraceCallSchema & {[key: string]: string}>
-  ) => {
-    // get current displayed rows
-    const currentRows = tableRef.current.getAllRowIds();
-
-    // update the table with all rows
-    tableRef.current.updateRows(rows);
-    tableRef.current.exportDataAsCsv({includeColumnGroupsHeaders: false});
-
-    const idsToDelete = rows
-      .map((row: any) => row.id)
-      .filter((id: any) => !currentRows.includes(id));
-
-    // delete the rows that added
-    tableRef.current.updateRows(
-      idsToDelete.map((rowId: any) => ({id: rowId, _action: 'delete'}))
-    );
-  };
-
-  const allPages = {pageSize: MAX_EXPORT_SIZE, page: 0};
-  const allCalls = useCallsForQuery(
-    exportProps.entity,
-    exportProps.project,
-    exportProps.effectiveFilter,
-    exportProps.filterModel,
-    exportProps.sortModel,
-    allPages,
-    exportProps.expandedRefCols
-  );
-  const [allRows, setAllRows] = useState<
-    Array<TraceCallSchema & {[key: string]: string}>
-  >([]);
-  useEffect(() => {
-    if (!allCalls.loading && allCalls.result) {
-      setAllRows(prepareFlattenedCallDataForTable(allCalls.result));
-    }
-  }, [allCalls.result, allCalls.loading]);
-
-  return (
-    <>
-      <ExportRunsTableButton
-        onClick={() => setOpen(true)}
-        selectedCalls={selectedCalls}
-      />
-      <Dialog open={open} onClose={() => setOpen(false)}>
-        <DialogTitle>Export to CSV</DialogTitle>
-        <DialogContent>
-          <DialogContentText>Select the columns to export.</DialogContentText>
-        </DialogContent>
-        <DialogActions>
-          <Button variant="ghost" onClick={() => setOpen(false)}>
-            Cancel
-          </Button>
-          <Button
-            onClick={() => {
-              if (selectedCalls.length === 0) {
-                handleExportAll(allRows);
-              } else {
-                tableRef.current?.exportDataAsCsv({
-                  includeColumnGroupsHeaders: false,
-                  getRowsToExport:
-                    selectedCalls.length > 0 ? () => selectedCalls : undefined,
-                });
-                setOpen(false);
-              }
-            }}
-            disabled={selectedCalls.length === 0 && allCalls.loading}>
-            {selectedCalls.length === 0 && allCalls.loading ? (
-              <LoadingDots />
-            ) : (
-              'Export'
-            )}
-          </Button>
-        </DialogActions>
-      </Dialog>
-    </>
+    </Box>
   );
 };
 
