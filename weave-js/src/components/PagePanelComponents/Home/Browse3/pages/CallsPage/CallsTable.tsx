--- conflicted
+++ resolved
@@ -504,18 +504,6 @@
     history,
   ]);
 
-<<<<<<< HEAD
-  // Register Export Button
-  useEffect(() => {
-    // We really want to use columns here, but because visibleColumns
-    // is a prop to ExportSelector, and that gets mounted in the table (?)
-    // we have a circular dependency causing infinite reloads
-    const visibleColumns =
-      tableData.length > 0
-        ? Object.keys(tableData[0]).filter(
-            col => columnVisibilityModel?.[col] !== false
-          )
-=======
   // We really want to use columns here, but because visibleColumns
   // is a prop to ExportSelector, it causes infinite reloads.
   // memoize key computation, then filter out hidden columns
@@ -532,7 +520,6 @@
     const visibleColumns =
       tableData.length > 0
         ? allRowKeys.filter(col => columnVisibilityModel?.[col] !== false)
->>>>>>> 1b932e1a
         : [];
     addExtra('exportButton', {
       node: (
@@ -559,10 +546,7 @@
     selectedCalls,
     callsTotal,
     tableData,
-<<<<<<< HEAD
-=======
     allRowKeys,
->>>>>>> 1b932e1a
     columnVisibilityModel,
     entity,
     project,
