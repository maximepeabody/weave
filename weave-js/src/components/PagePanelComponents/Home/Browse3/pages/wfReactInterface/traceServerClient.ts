--- conflicted
+++ resolved
@@ -84,7 +84,7 @@
   calls: TraceCallSchema[];
 };
 
-<<<<<<< HEAD
+
 export type TraceCallsQueryStatsReq = {
   project_id: string;
   filter?: TraceCallsFilter;
@@ -93,12 +93,12 @@
 
 export type TraceCallsQueryStatsRes = {
   count: number;
-=======
+}
+
 export type TraceCallsDeleteReq = {
   project_id: string;
   call_ids: string[];
->>>>>>> 9096759d
-};
+}
 
 interface TraceObjectsFilter {
   base_object_classes?: string[];
