--- conflicted
+++ resolved
@@ -6,12 +6,9 @@
   IconInfo,
   IconOpenNewTab,
   IconDelete,
-<<<<<<< HEAD
   IconTable,
-=======
   IconFullScreenModeExpand,
   IconAddNew,
->>>>>>> b2587c17
 } from '@wandb/weave/components/Icon';
 import * as query from './query';
 import {CenterBrowser, CenterBrowserActionType} from './HomeCenterBrowser';
@@ -22,11 +19,8 @@
   constString,
   list,
   opArtifactVersionFile,
-<<<<<<< HEAD
   opCount,
-=======
   opConcat,
->>>>>>> b2587c17
   opFileTable,
   opGet,
   opIsNone,
@@ -872,7 +866,6 @@
         row._id
       );
       const node = (
-<<<<<<< HEAD
         <HomeTablePreviewSidebarTemplate
           isStreamTable={row.kind === 'Stream Table'}
           entityName={params.entity!}
@@ -882,18 +875,6 @@
           expr={expr}
           navigateToExpression={navigateToExpression}
         />
-=======
-        <HomePreviewSidebarTemplate
-          title={row.name}
-          row={row}
-          setPreviewNode={setPreviewNode}
-          actions={sidebarActions}>
-          <HomeExpressionPreviewParts
-            expr={expr}
-            navigateToExpression={navigateToExpression}
-          />
-        </HomePreviewSidebarTemplate>
->>>>>>> b2587c17
       );
       setPreviewNode(node);
     } else {
