// In memory cache
// Just wrap a high quality LRU implementation

import _ from 'lodash';
import LRUCache from 'lru-cache';

import {CacheKey, DependencyAwareCache} from './types';

export interface InMemoryCacheOpts<K extends CacheKey, IK extends any> {
  maxElements: number;
  keyFn: (oldKey: K) => IK;
<<<<<<< HEAD
  onDispose?: (value: any, key: IK) => void;
=======
  onDispose?: (key: IK, value: any) => void;
>>>>>>> 33c6ec30
}

export class InMemoryCache<
  K extends CacheKey,
  IK extends {}
> extends DependencyAwareCache<K, IK> {
  private readonly lru: LRUCache<IK, any>;
  private readonly opts: InMemoryCacheOpts<K, IK>;

  // TODO(np): This is very naively implemented.  We need
  // a proper length function and then to decide on a reasonable
  // size for this cache
  constructor(public optsIn?: Partial<InMemoryCacheOpts<K, IK>>) {
    super();
    this.opts = _.defaults({}, optsIn, {
      maxElements: 20000,
      keyFn: (k: K) => k as any,
    });
    this.lru = new LRUCache({
      max: this.opts.maxElements,
      length: (n, key) => 1,
      maxAge: 1000 * 60 * 60 * 24, // 1 day
      dispose: this.onDispose.bind(this),
    });
  }

  onDispose(key: IK, value: any): void {
    if (this.opts.onDispose) {
<<<<<<< HEAD
      this.opts.onDispose(value, key);
    }
    if (this.dependencyMap.has(key)) {
      this.dependencyMap.delete(key);
=======
      this.opts.onDispose(key, value);
>>>>>>> 33c6ec30
    }
  }

  outerKeyToInnerKey(key: K): IK {
    return this.opts.keyFn(key);
  }

  getKey(key: IK): any {
    return this.lru.get(key);
  }

  setKey(key: IK, value: any, ttlSeconds?: number): boolean {
    return this.lru.set(key, value, ttlSeconds ? ttlSeconds * 1000 : undefined);
  }

  delKey(key: IK): Promise<void> {
    return Promise.resolve(this.lru.del(key));
  }

  hasKey(key: IK): boolean {
    return this.lru.has(key);
  }
  reset(): Promise<void> {
    return Promise.resolve(this.lru.reset());
  }
}<|MERGE_RESOLUTION|>--- conflicted
+++ resolved
@@ -9,11 +9,7 @@
 export interface InMemoryCacheOpts<K extends CacheKey, IK extends any> {
   maxElements: number;
   keyFn: (oldKey: K) => IK;
-<<<<<<< HEAD
-  onDispose?: (value: any, key: IK) => void;
-=======
   onDispose?: (key: IK, value: any) => void;
->>>>>>> 33c6ec30
 }
 
 export class InMemoryCache<
@@ -42,14 +38,7 @@
 
   onDispose(key: IK, value: any): void {
     if (this.opts.onDispose) {
-<<<<<<< HEAD
-      this.opts.onDispose(value, key);
-    }
-    if (this.dependencyMap.has(key)) {
-      this.dependencyMap.delete(key);
-=======
       this.opts.onDispose(key, value);
->>>>>>> 33c6ec30
     }
   }
 
