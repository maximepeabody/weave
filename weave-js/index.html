--- conflicted
+++ resolved
@@ -89,11 +89,6 @@
     </style>
   </head>
 
-<<<<<<< HEAD
-  <script src="./env.js" type="module"></script>
-
-=======
->>>>>>> 88f0c152
   <body id="weave-body">
     <div id="root">
       <script class="define-insert-script">
