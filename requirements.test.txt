--- conflicted
+++ resolved
@@ -43,10 +43,7 @@
 pysqlite3-binary==0.5.3     # LangChain
 cohere>=5.5.8               # Cohere
 groq>=0.9.0                 # Groq
-<<<<<<< HEAD
 google-generativeai==0.7.2  # Google Generative AI
-=======
 
 # Used for Integration Tests
-semver
->>>>>>> 144d27c3
+semver