# Clickhouse Trace Server

from collections import defaultdict
import threading
from contextlib import contextmanager
import datetime
import json
import typing
import hashlib
import dataclasses

from clickhouse_connect.driver.client import Client as CHClient
from clickhouse_connect.driver.query import QueryResult, StreamContext
from clickhouse_connect.driver.summary import QuerySummary

import clickhouse_connect
from pydantic import BaseModel

from . import environment as wf_env
from . import clickhouse_trace_server_migrator as wf_migrator
from .errors import RequestTooLarge

from .trace_server_interface_util import (
    extract_refs_from_values,
    generate_id,
    str_digest,
    bytes_digest,
    WILDCARD_ARTIFACT_VERSION_AND_PATH,
)
from . import trace_server_interface as tsi
from .interface import query as tsi_query

from . import refs_internal

MAX_FLUSH_COUNT = 10000
MAX_FLUSH_AGE = 15

FILE_CHUNK_SIZE = 100000

MAX_DELETE_CALLS_COUNT = 100


class NotFoundError(Exception):
    pass


class CallStartCHInsertable(BaseModel):
    project_id: str
    id: str
    trace_id: str
    parent_id: typing.Optional[str] = None
    op_name: str
    started_at: datetime.datetime
    attributes_dump: str
    inputs_dump: str
    input_refs: typing.List[str]
    output_refs: typing.List[str] = []  # sadly, this is required
    display_name: typing.List[typing.Tuple[datetime.datetime, str]] = []

    wb_user_id: typing.Optional[str] = None
    wb_run_id: typing.Optional[str] = None


class CallEndCHInsertable(BaseModel):
    project_id: str
    id: str
    ended_at: datetime.datetime
    exception: typing.Optional[str] = None
    summary_dump: str
    output_dump: str
    input_refs: typing.List[str] = []  # sadly, this is required
    output_refs: typing.List[str]
    display_name: typing.List[typing.Tuple[datetime.datetime, str]] = []


class CallDeleteCHInsertable(BaseModel):
    project_id: str
    id: str
    deleted_at: datetime.datetime
    wb_user_id: typing.Optional[str]

    # required types
    input_refs: typing.List[str] = []
    output_refs: typing.List[str] = []
    display_name: typing.List[typing.Tuple[datetime.datetime, str]] = []


class CallRenameCHInsertable(BaseModel):
    project_id: str
    id: str
    display_name: typing.List[typing.Tuple[datetime.datetime, str]]
    wb_user_id: typing.Optional[str]

    # required types
    input_refs: typing.List[str] = []
    output_refs: typing.List[str] = []


CallCHInsertable = typing.Union[
    CallStartCHInsertable,
    CallEndCHInsertable,
    CallDeleteCHInsertable,
    CallRenameCHInsertable,
]


# Very critical that this matches the calls table schema! This should
# essentially be the DB version of CallSchema with the addition of the
# created_at and updated_at fields
class SelectableCHCallSchema(BaseModel):
    project_id: str
    id: str

    op_name: str
    display_name: typing.List[typing.Tuple[datetime.datetime, str]]

    trace_id: str
    parent_id: typing.Optional[str] = None

    started_at: datetime.datetime
    ended_at: typing.Optional[datetime.datetime] = None
    exception: typing.Optional[str] = None

    attributes_dump: str
    inputs_dump: str
    output_dump: typing.Optional[str] = None
    summary_dump: typing.Optional[str] = None

    input_refs: typing.List[str]
    output_refs: typing.List[str]

    wb_user_id: typing.Optional[str] = None
    wb_run_id: typing.Optional[str] = None

    deleted_at: typing.Optional[datetime.datetime] = None


all_call_insert_columns = list(
    CallStartCHInsertable.model_fields.keys()
    | CallEndCHInsertable.model_fields.keys()
    | CallDeleteCHInsertable.model_fields.keys()
    | CallRenameCHInsertable.model_fields.keys()
)

all_call_select_columns = list(SelectableCHCallSchema.model_fields.keys())

# Let's just make everything required for now ... can optimize when we implement column selection
required_call_columns = list(set(all_call_select_columns) - set([]))


class ObjCHInsertable(BaseModel):
    project_id: str
    kind: str
    base_object_class: typing.Optional[str]
    object_id: str
    refs: typing.List[str]
    val_dump: str
    digest: str


class SelectableCHObjSchema(BaseModel):
    project_id: str
    object_id: str
    created_at: datetime.datetime
    refs: typing.List[str]
    val_dump: str
    kind: str
    base_object_class: typing.Optional[str]
    digest: str
    version_index: int
    is_latest: int


all_obj_select_columns = list(SelectableCHObjSchema.model_fields.keys())
all_obj_insert_columns = list(ObjCHInsertable.model_fields.keys())

# Let's just make everything required for now ... can optimize when we implement column selection
required_obj_select_columns = list(set(all_obj_select_columns) - set([]))


class ClickHouseTraceServer(tsi.TraceServerInterface):
    def __init__(
        self,
        *,
        host: str,
        port: int = 8123,
        user: str = "default",
        password: str = "",
        database: str = "default",
        use_async_insert: bool = False,
    ):
        super().__init__()
        self._thread_local = threading.local()
        self._host = host
        self._port = port
        self._user = user
        self._password = password
        self._database = database
        self._flush_immediately = True
        self._call_batch: typing.List[typing.List[typing.Any]] = []
        self._use_async_insert = use_async_insert

    @classmethod
    def from_env(cls, use_async_insert: bool = False) -> "ClickHouseTraceServer":
        return cls(
            host=wf_env.wf_clickhouse_host(),
            port=wf_env.wf_clickhouse_port(),
            user=wf_env.wf_clickhouse_user(),
            password=wf_env.wf_clickhouse_pass(),
            database=wf_env.wf_clickhouse_database(),
            use_async_insert=use_async_insert,
        )

    @contextmanager
    def call_batch(self) -> typing.Iterator[None]:
        # Not thread safe - do not use across threads
        self._flush_immediately = False
        try:
            yield
            self._flush_calls()
        finally:
            self._call_batch = []
            self._flush_immediately = True

    # Creates a new call
    def call_start(self, req: tsi.CallStartReq) -> tsi.CallStartRes:
        # Converts the user-provided call details into a clickhouse schema.
        # This does validation and conversion of the input data as well
        # as enforcing business rules and defaults
        ch_call = _start_call_for_insert_to_ch_insertable_start_call(req.start)

        # Inserts the call into the clickhouse database, verifying that
        # the call does not already exist
        self._insert_call(ch_call)

        # Returns the id of the newly created call
        return tsi.CallStartRes(
            id=ch_call.id,
            trace_id=ch_call.trace_id,
        )

    def call_end(self, req: tsi.CallEndReq) -> tsi.CallEndRes:
        # Converts the user-provided call details into a clickhouse schema.
        # This does validation and conversion of the input data as well
        # as enforcing business rules and defaults
        ch_call = _end_call_for_insert_to_ch_insertable_end_call(req.end)

        # Inserts the call into the clickhouse database, verifying that
        # the call does not already exist
        self._insert_call(ch_call)

        # Returns the id of the newly created call
        return tsi.CallEndRes()

    def call_read(self, req: tsi.CallReadReq) -> tsi.CallReadRes:
        # Return the marshaled response
        return tsi.CallReadRes(call=_ch_call_to_call_schema(self._call_read(req)))

    def calls_query(self, req: tsi.CallsQueryReq) -> tsi.CallsQueryRes:
        stream = self.calls_query_stream(req)
        return tsi.CallsQueryRes(calls=list(stream))

    def calls_query_stats(self, req: tsi.CallsQueryStatsReq) -> tsi.CallsQueryStatsRes:
        """Returns a stats object for the given query. This is useful for counts or other
        aggregate statistics that are not directly queryable from the calls themselves.
        """
        conditions = []
        param_builder = ParamBuilder()
        raw_fields_used = set()

        # First, apply the application filter
        if req.filter:
            filter_conds, fields_used = _process_calls_filter_to_conditions(
                req.filter, param_builder
            )
            raw_fields_used.update(fields_used)
            conditions.extend(filter_conds)

        # Next, apply the query filter
        if req.query:
            query_conds, fields_used = _process_calls_query_to_conditions(
                req.query, param_builder
            )
            raw_fields_used.update(fields_used)
            conditions.extend(query_conds)

        # Perform the query against the database
        stats = self._calls_query_stats_raw(
            req.project_id,
            columns=list(raw_fields_used),
            conditions=conditions,
            parameters=param_builder.get_params(),
        )

        # Return the marshaled response
        return tsi.CallsQueryStatsRes(count=stats["count"])

    def calls_query_stream(
        self, req: tsi.CallsQueryReq
    ) -> typing.Iterator[tsi.CallSchema]:
        """Returns a stream of calls that match the given query."""
        conditions = []
        param_builder = ParamBuilder()

        # First, apply the application filter
        if req.filter:
            (filter_conds, _) = _process_calls_filter_to_conditions(
                req.filter, param_builder
            )
            conditions.extend(filter_conds)

        # Next, apply the query filter
        if req.query:
            query_conds, _ = _process_calls_query_to_conditions(
                req.query, param_builder
            )
            conditions.extend(query_conds)

        # Perform the query against the database
        ch_call_dicts = self._select_calls_query_raw(
            req.project_id,
            conditions=conditions,
            parameters=param_builder.get_params(),
            limit=req.limit,
            offset=req.offset,
<<<<<<< HEAD
            order_by=(
                None
                if not req.sort_by
                else [(s.field, s.direction) for s in req.sort_by]
            ),
=======
            # This order-by clause creation should probably be moved into this function
            # and passed down as a processed object. It will follow the same patterns as
            # the filters and queries.
            order_by=None
            if not req.sort_by
            else [(s.field, s.direction) for s in req.sort_by],
>>>>>>> 20dbfe71
        )

        # Yield the marshaled response
        for ch_dict in ch_call_dicts:
            yield tsi.CallSchema.model_validate(
                _ch_call_dict_to_call_schema_dict(ch_dict)
            )

    def calls_delete(self, req: tsi.CallsDeleteReq) -> tsi.CallsDeleteRes:
        if len(req.call_ids) > MAX_DELETE_CALLS_COUNT:
            raise RequestTooLarge(
                f"Cannot delete more than {MAX_DELETE_CALLS_COUNT} calls at once"
            )

        proj_cond = "project_id = {project_id: String}"
        proj_params = {"project_id": req.project_id}

        # get all parents
        parents = self._select_calls_query(
            req.project_id,
            conditions=[proj_cond, "id IN {ids: Array(String)}"],
            parameters=proj_params | {"ids": req.call_ids},
        )

        # get all calls with trace_ids matching parents
        all_calls = self._select_calls_query(
            req.project_id,
            conditions=[proj_cond, "trace_id IN {trace_ids: Array(String)}"],
            parameters=proj_params | {"trace_ids": [p.trace_id for p in parents]},
        )

        all_descendants = find_call_descendants(
            root_ids=req.call_ids,
            all_calls=all_calls,
        )

        deleted_at = datetime.datetime.now()
        insertables = [
            CallDeleteCHInsertable(
                project_id=req.project_id,
                id=call_id,
                wb_user_id=req.wb_user_id,
                deleted_at=deleted_at,
            )
            for call_id in all_descendants
        ]
        self._flush_immediately = False
        for insertable in insertables:
            self._insert_call(insertable)
        self._flush_calls()
        self._flush_immediately = True

        return tsi.CallsDeleteRes()

    def call_rename(self, req: tsi.CallRenameReq) -> tsi.CallRenameRes:
        renamed_insertable = CallRenameCHInsertable(
            project_id=req.project_id,
            id=req.call_id,
            wb_user_id=req.wb_user_id,
            display_name=[(datetime.datetime.now(), req.display_name)],
        )
        self._insert_call(renamed_insertable)

        return tsi.CallRenameRes()

    def op_create(self, req: tsi.OpCreateReq) -> tsi.OpCreateRes:
        raise NotImplementedError()

    def op_read(self, req: tsi.OpReadReq) -> tsi.OpReadRes:
        conds = [
            "object_id = {name: String}",
            "digest = {version_hash: String}",
            "is_op = 1",
        ]
        parameters = {"name": req.name, "digest": req.digest}
        objs = self._select_objs_query(
            req.project_id, conditions=conds, parameters=parameters
        )
        if len(objs) == 0:
            raise NotFoundError(f"Obj {req.name}:{req.digest} not found")

        return tsi.OpReadRes(op_obj=_ch_obj_to_obj_schema(objs[0]))

    def ops_query(self, req: tsi.OpQueryReq) -> tsi.OpQueryRes:
        parameters = {}
        conds: typing.List[str] = ["is_op = 1"]
        if req.filter:
            if req.filter.op_names:
                conds.append("object_id IN {op_names: Array(String)}")
                parameters["op_names"] = req.filter.op_names

            if req.filter.latest_only:
                conds.append("is_latest = 1")

        ch_objs = self._select_objs_query(
            req.project_id,
            conditions=conds,
        )
        objs = [_ch_obj_to_obj_schema(call) for call in ch_objs]
        return tsi.OpQueryRes(op_objs=objs)

    def obj_create(self, req: tsi.ObjCreateReq) -> tsi.ObjCreateRes:
        json_val = json.dumps(req.obj.val)
        digest = str_digest(json_val)

        req_obj = req.obj
        ch_obj = ObjCHInsertable(
            project_id=req_obj.project_id,
            object_id=req_obj.object_id,
            kind=get_kind(req.obj.val),
            base_object_class=get_base_object_class(req.obj.val),
            refs=extract_refs_from_values(req.obj.val),
            val_dump=json_val,
            digest=digest,
        )

        self._insert(
            "object_versions",
            data=[list(ch_obj.model_dump().values())],
            column_names=list(ch_obj.model_fields.keys()),
        )
        return tsi.ObjCreateRes(digest=digest)

    def obj_read(self, req: tsi.ObjReadReq) -> tsi.ObjReadRes:
        conds = ["object_id = {object_id: String}"]
        parameters: typing.Dict[str, typing.Union[str, int]] = {
            "object_id": req.object_id
        }
        if req.digest == "latest":
            conds.append("is_latest = 1")
        else:
            (is_version, version_index) = _digest_is_version_like(req.digest)
            if is_version:
                conds.append("version_index = {version_index: UInt64}")
                parameters["version_index"] = version_index
            else:
                conds.append("digest = {version_digest: String}")
                parameters["version_digest"] = req.digest
        objs = self._select_objs_query(
            req.project_id, conditions=conds, parameters=parameters
        )
        if len(objs) == 0:
            raise NotFoundError(f"Obj {req.object_id}:{req.digest} not found")

        return tsi.ObjReadRes(obj=_ch_obj_to_obj_schema(objs[0]))

    def objs_query(self, req: tsi.ObjQueryReq) -> tsi.ObjQueryRes:
        conds: list[str] = []
        parameters = {}
        if req.filter:
            if req.filter.is_op is not None:
                if req.filter.is_op:
                    conds.append("is_op = 1")
                else:
                    conds.append("is_op = 0")
            if req.filter.object_ids:
                conds.append("object_id IN {object_ids: Array(String)}")
                parameters["object_ids"] = req.filter.object_ids
            if req.filter.latest_only:
                conds.append("is_latest = 1")
            if req.filter.base_object_classes:
                conds.append(
                    "base_object_class IN {base_object_classes: Array(String)}"
                )
                parameters["base_object_classes"] = req.filter.base_object_classes

        objs = self._select_objs_query(
            req.project_id,
            conditions=conds,
            parameters=parameters,
        )

        return tsi.ObjQueryRes(objs=[_ch_obj_to_obj_schema(obj) for obj in objs])

    def table_create(self, req: tsi.TableCreateReq) -> tsi.TableCreateRes:

        insert_rows = []
        for r in req.table.rows:
            if not isinstance(r, dict):
                raise ValueError(
                    f"""Validation Error: Encountered a non-dictionary row when creating a table. Please ensure that all rows are dictionaries. Violating row:\n{r}."""
                )
            row_json = json.dumps(r)
            row_digest = str_digest(row_json)
            insert_rows.append(
                (
                    req.table.project_id,
                    row_digest,
                    extract_refs_from_values(r),
                    row_json,
                )
            )

        self._insert(
            "table_rows",
            data=insert_rows,
            column_names=["project_id", "digest", "refs", "val_dump"],
        )

        row_digests = [r[1] for r in insert_rows]

        table_hasher = hashlib.sha256()
        for row_digest in row_digests:
            table_hasher.update(row_digest.encode())
        digest = table_hasher.hexdigest()

        self._insert(
            "tables",
            data=[(req.table.project_id, digest, row_digests)],
            column_names=["project_id", "digest", "row_digests"],
        )
        return tsi.TableCreateRes(digest=digest)

    def table_query(self, req: tsi.TableQueryReq) -> tsi.TableQueryRes:
        conds = []
        parameters = {}
        if req.filter:
            if req.filter.row_digests:
                conds.append("tr.digest IN {row_digets: Array(String)}")
                parameters["row_digests"] = req.filter.row_digests
        else:
            conds.append("1 = 1")
        rows = self._table_query(
            req.project_id,
            req.digest,
            conditions=conds,
            limit=req.limit,
            offset=req.offset,
        )
        return tsi.TableQueryRes(rows=rows)

    def _table_query(
        self,
        project_id: str,
        digest: str,
        conditions: typing.Optional[typing.List[str]] = None,
        limit: typing.Optional[int] = None,
        offset: typing.Optional[int] = None,
        parameters: typing.Optional[typing.Dict[str, typing.Any]] = None,
    ) -> typing.List[tsi.TableRowSchema]:
        conds = ["project_id = {project_id: String}"]
        if conditions:
            conds.extend(conditions)

        predicate = _combine_conditions(conds, "AND")
        query = f"""
                SELECT tr.digest, tr.val_dump
                FROM (
                    SELECT project_id, row_digest
                    FROM tables_deduped
                    ARRAY JOIN row_digests AS row_digest
                    WHERE digest = {{digest:String}}
                ) AS t
                JOIN table_rows_deduped tr ON t.project_id = tr.project_id AND t.row_digest = tr.digest
                WHERE {predicate}
            """
        if parameters is None:
            parameters = {}
        if limit:
            query += " LIMIT {limit: UInt64}"
            parameters["limit"] = limit
        if offset:
            query += " OFFSET {offset: UInt64}"
            parameters["offset"] = offset

        query_result = self.ch_client.query(
            query,
            parameters={
                "project_id": project_id,
                "digest": digest,
                **parameters,
            },
        )

        return [
            tsi.TableRowSchema(digest=r[0], val=json.loads(r[1]))
            for r in query_result.result_rows
        ]

    def refs_read_batch(self, req: tsi.RefsReadBatchReq) -> tsi.RefsReadBatchRes:
        # TODO: This reads one ref at a time, it should read them in batches
        # where it can. Like it should group by object that we need to read.
        # And it should also batch into table refs (like when we are reading a bunch
        # of rows from a single Dataset)
        if len(req.refs) > 1000:
            raise ValueError("Too many refs")

        parsed_raw_refs = [refs_internal.parse_internal_uri(r) for r in req.refs]
        if any(isinstance(r, refs_internal.InternalTableRef) for r in parsed_raw_refs):
            raise ValueError("Table refs not supported")
        parsed_refs = typing.cast(
            typing.List[refs_internal.InternalObjectRef], parsed_raw_refs
        )

        root_val_cache: typing.Dict[str, typing.Any] = {}

        def make_ref_cache_key(ref: refs_internal.InternalObjectRef) -> str:
            return f"{ref.project_id}/{ref.name}/{ref.version}"

        def make_obj_cache_key(obj: SelectableCHObjSchema) -> str:
            return f"{obj.project_id}/{obj.object_id}/{obj.digest}"

        def get_object_refs_root_val(
            refs: list[refs_internal.InternalObjectRef],
        ) -> typing.Any:
            conds = []
            parameters = {}
            for ref_index, ref in enumerate(refs):
                if ref.version == "latest":
                    raise ValueError("Reading refs with `latest` is not supported")

                cache_key = make_ref_cache_key(ref)

                if cache_key in root_val_cache:
                    continue

                object_id_param_key = "object_id_" + str(ref_index)
                version_param_key = "version_" + str(ref_index)
                conds.append(
                    f"object_id = {{{object_id_param_key}: String}} AND digest = {{{version_param_key}: String}}"
                )
                parameters[object_id_param_key] = ref.name
                parameters[version_param_key] = ref.version

            if len(conds) > 0:
                conditions = [_combine_conditions(conds, "OR")]
                objs = self._select_objs_query(
                    ref.project_id, conditions=conditions, parameters=parameters
                )
                for obj in objs:
                    root_val_cache[make_obj_cache_key(obj)] = json.loads(obj.val_dump)

            return [root_val_cache[make_ref_cache_key(ref)] for ref in refs]

        # Represents work left to do for resolving a ref
        @dataclasses.dataclass
        class PartialRefResult:
            remaining_extra: list[str]
            # unresolved_obj_ref and unresolved_table_ref are mutually exclusive
            unresolved_obj_ref: typing.Optional[refs_internal.InternalObjectRef]
            unresolved_table_ref: typing.Optional[refs_internal.InternalTableRef]
            val: typing.Any

        def resolve_extra(extra: list[str], val: typing.Any) -> typing.Any:
            for extra_index in range(0, len(extra), 2):
                op, arg = extra[extra_index], extra[extra_index + 1]
                if isinstance(val, str) and val.startswith(
                    refs_internal.WEAVE_INTERNAL_SCHEME + "://"
                ):
                    parsed_ref = refs_internal.parse_internal_uri(val)
                    if isinstance(parsed_ref, refs_internal.InternalObjectRef):
                        return PartialRefResult(
                            remaining_extra=extra[extra_index:],
                            unresolved_obj_ref=parsed_ref,
                            unresolved_table_ref=None,
                            val=val,
                        )
                    elif isinstance(parsed_ref, refs_internal.InternalTableRef):
                        return PartialRefResult(
                            remaining_extra=extra[extra_index:],
                            unresolved_obj_ref=None,
                            unresolved_table_ref=parsed_ref,
                            val=val,
                        )
                if val is None:
                    return PartialRefResult(
                        remaining_extra=[],
                        unresolved_obj_ref=None,
                        unresolved_table_ref=None,
                        val=None,
                    )
                if op == refs_internal.DICT_KEY_EDGE_NAME:
                    val = val.get(arg)
                elif op == refs_internal.OBJECT_ATTR_EDGE_NAME:
                    val = val.get(arg)
                elif op == refs_internal.LIST_INDEX_EDGE_NAME:
                    index = int(arg)
                    if index >= len(val):
                        return None
                    val = val[index]
                else:
                    raise ValueError(f"Unknown ref type: {extra[extra_index]}")
            return PartialRefResult(
                remaining_extra=[],
                unresolved_obj_ref=None,
                unresolved_table_ref=None,
                val=val,
            )

        # Initialize the results with the parsed refs
        extra_results = [
            PartialRefResult(
                remaining_extra=[],
                unresolved_obj_ref=ref,
                unresolved_table_ref=None,
                val=None,
            )
            for ref in parsed_refs
        ]

        # Loop until there is nothing left to resolve
        while (
            any(r.unresolved_obj_ref is not None for r in extra_results)
            or any(r.unresolved_table_ref is not None for r in extra_results)
            or any(r.remaining_extra for r in extra_results)
        ):
            # Resolve any unresolved object refs
            needed_extra_results: list[typing.Tuple[int, PartialRefResult]] = []
            for i, extra_result in enumerate(extra_results):
                if extra_result.unresolved_obj_ref is not None:
                    needed_extra_results.append((i, extra_result))

            if len(needed_extra_results) > 0:
                refs: list[refs_internal.InternalObjectRef] = []
                for i, extra_result in needed_extra_results:
                    if extra_result.unresolved_obj_ref is None:
                        raise ValueError("Expected unresolved obj ref")
                    refs.append(extra_result.unresolved_obj_ref)
                obj_roots = get_object_refs_root_val(refs)
                for (i, extra_result), obj_root in zip(needed_extra_results, obj_roots):
                    if extra_result.unresolved_obj_ref is None:
                        raise ValueError("Expected unresolved obj ref")
                    extra_results[i] = PartialRefResult(
                        remaining_extra=extra_result.unresolved_obj_ref.extra,
                        val=obj_root,
                        unresolved_obj_ref=None,
                        unresolved_table_ref=None,
                    )

            # Resolve any unresolved table refs
            # First batch the table queries by project_id and table digest
            table_queries: dict[
                typing.Tuple[str, str], list[typing.Tuple[int, str]]
            ] = {}
            for i, extra_result in enumerate(extra_results):
                if extra_result.unresolved_table_ref is not None:
                    table_ref = extra_result.unresolved_table_ref
                    if not extra_result.remaining_extra:
                        raise ValueError("Table refs must have id extra")
                    op, row_digest = (
                        extra_result.remaining_extra[0],
                        extra_result.remaining_extra[1],
                    )
                    if op != refs_internal.TABLE_ROW_ID_EDGE_NAME:
                        raise ValueError("Table refs must have id extra")
                    table_queries.setdefault(
                        (table_ref.project_id, table_ref.digest), []
                    ).append((i, row_digest))
            # Make the queries
            for (project_id, digest), index_digests in table_queries.items():
                row_digests = [d for i, d in index_digests]
                rows = self._table_query(
                    project_id=project_id,
                    digest=digest,
                    conditions=["digest IN {digests: Array(String)}"],
                    parameters={"digests": row_digests},
                )
                # Unpack the results into the target rows
                row_digest_vals = {r.digest: r.val for r in rows}
                for index, row_digest in index_digests:
                    extra_results[index] = PartialRefResult(
                        remaining_extra=extra_results[index].remaining_extra[2:],
                        val=row_digest_vals[row_digest],
                        unresolved_obj_ref=None,
                        unresolved_table_ref=None,
                    )

            # Resolve any remaining extras, possibly producing more unresolved refs
            for i, extra_result in enumerate(extra_results):
                if extra_result.remaining_extra:
                    extra_results[i] = resolve_extra(
                        extra_result.remaining_extra, extra_result.val
                    )

        return tsi.RefsReadBatchRes(vals=[r.val for r in extra_results])

    def file_create(self, req: tsi.FileCreateReq) -> tsi.FileCreateRes:
        digest = bytes_digest(req.content)
        chunks = [
            req.content[i : i + FILE_CHUNK_SIZE]
            for i in range(0, len(req.content), FILE_CHUNK_SIZE)
        ]
        self._insert(
            "files",
            data=[
                (
                    req.project_id,
                    digest,
                    i,
                    len(chunks),
                    req.name,
                    chunk,
                )
                for i, chunk in enumerate(chunks)
            ],
            column_names=[
                "project_id",
                "digest",
                "chunk_index",
                "n_chunks",
                "name",
                "val_bytes",
            ],
        )
        return tsi.FileCreateRes(digest=digest)

    def file_content_read(self, req: tsi.FileContentReadReq) -> tsi.FileContentReadRes:
        query_result = self.ch_client.query(
            "SELECT n_chunks, val_bytes FROM files_deduped WHERE project_id = {project_id:String} AND digest = {digest:String}",
            parameters={"project_id": req.project_id, "digest": req.digest},
            column_formats={"val_bytes": "bytes"},
        )
        n_chunks = query_result.result_rows[0][0]
        chunks = [r[1] for r in query_result.result_rows]
        if len(chunks) != n_chunks:
            raise ValueError("Missing chunks")
        return tsi.FileContentReadRes(content=b"".join(chunks))

    # Private Methods
    @property
    def ch_client(self) -> CHClient:
        if not hasattr(self._thread_local, "ch_client"):
            self._thread_local.ch_client = self._mint_client()
        return self._thread_local.ch_client

    def _mint_client(self) -> CHClient:
        client = clickhouse_connect.get_client(
            host=self._host,
            port=self._port,
            user=self._user,
            password=self._password,
            secure=self._port == 8443,
        )
        # Safely create the database if it does not exist
        client.command(f"CREATE DATABASE IF NOT EXISTS {self._database}")
        client.database = self._database
        return client

    # def __del__(self) -> None:
    #     self.ch_client.close()

    def _insert_call_batch(self, batch: typing.List) -> None:
        if batch:
            settings = {}
            if self._use_async_insert:
                settings["async_insert"] = 1
                settings["wait_for_async_insert"] = 0
            self._insert(
                "call_parts",
                data=batch,
                column_names=all_call_insert_columns,
                settings=settings,
            )

    def _call_read(self, req: tsi.CallReadReq) -> SelectableCHCallSchema:
        # Generate and run the query to get the call from the database
        ch_calls = self._select_calls_query(
            req.project_id,
            conditions=["id = {id: String}"],
            limit=1,
            parameters={"id": req.id},
        )

        # If the call is not found, raise a NotFoundError
        if not ch_calls:
            raise NotFoundError(f"Call with id {req.id} not found")

        return ch_calls[0]

    def _select_calls_query(
        self,
        project_id: str,
        columns: typing.Optional[typing.List[str]] = None,
        conditions: typing.Optional[typing.List[str]] = None,
        order_by: typing.Optional[typing.List[typing.Tuple[str, str]]] = None,
        offset: typing.Optional[int] = None,
        limit: typing.Optional[int] = None,
        parameters: typing.Optional[typing.Dict[str, typing.Any]] = None,
    ) -> typing.List[SelectableCHCallSchema]:
        dicts = self._select_calls_query_raw(
            project_id,
            columns=columns,
            conditions=conditions,
            order_by=order_by,
            offset=offset,
            limit=limit,
            parameters=parameters,
        )
        calls = []
        for row in dicts:
            calls.append(_raw_call_dict_to_ch_call(row))
        return calls

    def _select_calls_query_raw(
        self,
        project_id: str,
        columns: typing.Optional[typing.List[str]] = None,
        conditions: typing.Optional[typing.List[str]] = None,
        order_by: typing.Optional[typing.List[typing.Tuple[str, str]]] = None,
        offset: typing.Optional[int] = None,
        limit: typing.Optional[int] = None,
        parameters: typing.Optional[typing.Dict[str, typing.Any]] = None,
    ) -> typing.Iterable[typing.Dict]:
        if not parameters:
            parameters = {}
        parameters = typing.cast(typing.Dict[str, typing.Any], parameters)

        parameters["project_id"] = project_id
        if columns == None:
            columns = all_call_select_columns
        columns = typing.cast(typing.List[str], columns)

        remaining_columns = set(columns) - set(required_call_columns)
        columns = required_call_columns + list(remaining_columns)

        # Stop injection
        assert (
            set(columns) - set(all_call_select_columns) == set()
        ), f"Invalid columns: {columns}"
        merged_cols = []
        for col in columns:
            if col in ["project_id", "id"]:
                merged_cols.append(f"{col} AS {col}")
            elif col in ["input_refs", "output_refs", "display_name"]:
                merged_cols.append(f"array_concat_agg({col}) AS {col}")
            else:
                merged_cols.append(f"any({col}) AS {col}")
        select_columns_part = ", ".join(merged_cols)

        if not conditions:
            conditions = ["1 = 1"]

        conditions_part = _combine_conditions(conditions, "AND")

        order_by_part = "ORDER BY started_at ASC"
        if order_by is not None:
            order_parts = []
            for field, direction in order_by:
                assert direction in [
                    "ASC",
                    "DESC",
                    "asc",
                    "desc",
                ], f"Invalid order_by direction: {direction}"

                # For each order by field, if it is a dynamic field, we generate
                # 3 order by terms: one for existence, one for float casting, and one for string casting.
                # The effect of this is that we will have stable sorting for nullable, mixed-type fields.
                if _is_dynamic_field(field):
                    # Prioritize existence, then cast to float, then str
                    options = [
                        ("exists", "desc"),
                        ("float", direction),
                        ("str", direction),
                    ]
                else:
                    options = [(field, direction)]

                # For each option, build the order by term
                for cast, direct in options:
                    # Future refactor: this entire section should be moved into its own helper
                    # method and hoisted out of this function
                    (
                        inner_field,
                        param_builder,
                        _,
                    ) = _transform_external_calls_field_to_internal_calls_field(
                        field, cast
                    )
                    parameters.update(param_builder.get_params())

                    order_parts.append(f"{inner_field} {direct}")

            order_by_part = ", ".join(order_parts)
            order_by_part = f"ORDER BY {order_by_part}"

        offset_part = ""
        if offset != None:
            offset_part = "OFFSET {offset: Int64}"
            parameters["offset"] = offset

        limit_part = ""
        if limit != None:
            limit_part = "LIMIT {limit: Int64}"
            parameters["limit"] = limit

        query_str = f"""
            SELECT {select_columns_part}
            FROM calls_merged
            WHERE project_id = {{project_id: String}}
            GROUP BY project_id, id
            HAVING deleted_at IS NULL AND
                {conditions_part}
            {order_by_part}
            {limit_part}
            {offset_part}
        """
        raw_res = self._query_stream(
            query_str,
            parameters,
        )

        for row in raw_res:
            yield dict(zip(columns, row))

    def _calls_query_stats_raw(
        self,
        project_id: str,
        columns: typing.Optional[typing.List[str]] = None,
        conditions: typing.Optional[typing.List[str]] = None,
        parameters: typing.Optional[typing.Dict[str, typing.Any]] = None,
    ) -> typing.Dict:
        """Generates and executes a query to get stats for a calls query."""
        if not parameters:
            parameters = {}
        parameters = typing.cast(typing.Dict[str, typing.Any], parameters)

        parameters["project_id"] = project_id

        if not conditions:
            conditions = ["1 = 1"]

        conditions_part = _combine_conditions(conditions, "AND")

        if columns == None:
            columns = ["id"]
        columns = typing.cast(typing.List[str], columns)
        if len(columns) == 0:
            columns = ["id"]
        # Stop injection
        assert (
            set(columns) - set(all_call_select_columns) == set()
        ), f"Invalid columns: {columns}"
        merged_cols = []
        for col in columns:
            if col in ["project_id", "id"]:
                merged_cols.append(f"{col} AS {col}")
            elif col in ["input_refs", "output_refs"]:
                merged_cols.append(f"array_concat_agg({col}) AS {col}")
            else:
                merged_cols.append(f"any({col}) AS {col}")
        select_columns_part = ", ".join(merged_cols)

        query_str = f"""
            SELECT COUNT(*)
            FROM (
                SELECT {select_columns_part}
                FROM calls_merged
                WHERE project_id = {{project_id: String}}
                GROUP BY project_id, id
                HAVING {conditions_part}
            )
        """

        raw_res = self._query(
            query_str,
            parameters,
        )
        rows = raw_res.result_rows
        count = 0
        if rows and len(rows) == 1 and len(rows[0]) == 1:
            count = rows[0][0]
        return dict(count=count)

    def _select_objs_query(
        self,
        project_id: str,
        conditions: typing.Optional[typing.List[str]] = None,
        limit: typing.Optional[int] = None,
        parameters: typing.Optional[typing.Dict[str, typing.Any]] = None,
    ) -> typing.List[SelectableCHObjSchema]:
        if not conditions:
            conditions = ["1 = 1"]

        conditions_part = _combine_conditions(conditions, "AND")

        limit_part = ""
        if limit != None:
            limit_part = f"LIMIT {limit}"

        if parameters is None:
            parameters = {}
        query_result = self._query_stream(
            f"""
            SELECT 
                project_id,
                object_id,
                created_at,
                kind,
                base_object_class,
                refs,
                val_dump,
                digest,
                is_op,
                _version_index_plus_1,
                version_index,
                version_count,
                is_latest
            FROM object_versions_deduped
            WHERE project_id = {{project_id: String}} AND
                {conditions_part}
            {limit_part}
        """,
            {"project_id": project_id, **parameters},
        )
        result: typing.List[SelectableCHObjSchema] = []
        for row in query_result:
            result.append(
                SelectableCHObjSchema.model_validate(
                    dict(
                        zip(
                            [
                                "project_id",
                                "object_id",
                                "created_at",
                                "kind",
                                "base_object_class",
                                "refs",
                                "val_dump",
                                "digest",
                                "is_op",
                                "_version_index_plus_1",
                                "version_index",
                                "version_count",
                                "is_latest",
                            ],
                            row,
                        )
                    )
                )
            )

        return result

    def _run_migrations(self) -> None:
        print("Running migrations")
        migrator = wf_migrator.ClickHouseTraceServerMigrator(self._mint_client())
        migrator.apply_migrations(self._database)

    def _query_stream(
        self,
        query: str,
        parameters: typing.Dict[str, typing.Any],
        column_formats: typing.Optional[typing.Dict[str, typing.Any]] = None,
    ) -> typing.Iterator[QueryResult]:
        """Streams the results of a query from the database."""
        print("Running query: " + query + " with parameters: " + str(parameters))
        parameters = _process_parameters(parameters)
        with self.ch_client.query_rows_stream(
            query, parameters=parameters, column_formats=column_formats, use_none=True
        ) as stream:
            for row in stream:
                yield row

    def _query(
        self,
        query: str,
        parameters: typing.Dict[str, typing.Any],
        column_formats: typing.Optional[typing.Dict[str, typing.Any]] = None,
    ) -> QueryResult:
        """Directly queries the database and returns the result."""
        print("Running query: " + query + " with parameters: " + str(parameters))
        parameters = _process_parameters(parameters)
        res = self.ch_client.query(
            query, parameters=parameters, column_formats=column_formats, use_none=True
        )
        print("Summary: " + json.dumps(res.summary, indent=2))
        return res

    def _insert(
        self,
        table: str,
        data: typing.Sequence[typing.Sequence[typing.Any]],
        column_names: typing.List[str],
        settings: typing.Optional[typing.Dict[str, typing.Any]] = None,
    ) -> QuerySummary:
        try:
            return self.ch_client.insert(
                table, data=data, column_names=column_names, settings=settings
            )
        except ValueError as e:
            if "negative shift count" in str(e):
                # clickhouse_connect raises a weird error message like
                # File "/Users/shawn/.pyenv/versions/3.10.13/envs/weave-public-editable/lib/python3.10/site-packages/clickhouse_connect/driver/
                # │insert.py", line 120, in _calc_block_size
                # │    return 1 << (21 - int(log(row_size, 2)))
                # │ValueError: negative shift count
                # when we try to insert something that's too large.
                raise RequestTooLarge("Could not insert record")
            raise

    def _insert_call(self, ch_call: CallCHInsertable) -> None:
        parameters = ch_call.model_dump()
        row = []
        for key in all_call_insert_columns:
            row.append(parameters.get(key, None))
        self._call_batch.append(row)
        if self._flush_immediately:
            self._flush_calls()

    def _flush_calls(self) -> None:
        self._insert_call_batch(self._call_batch)
        self._call_batch = []


def _dict_value_to_dump(
    value: dict,
) -> str:
    if not isinstance(value, dict):
        raise ValueError(f"Value is not a dict: {value}")
    return json.dumps(value)


def _any_value_to_dump(
    value: typing.Any,
) -> str:
    return json.dumps(value)


def _dict_dump_to_dict(val: str) -> typing.Dict[str, typing.Any]:
    res = json.loads(val)
    if not isinstance(res, dict):
        raise ValueError(f"Value is not a dict: {val}")
    return res


def _any_dump_to_any(val: str) -> typing.Any:
    return json.loads(val)


def _ensure_datetimes_have_tz(
    dt: typing.Optional[datetime.datetime] = None,
) -> typing.Optional[datetime.datetime]:
    # https://github.com/ClickHouse/clickhouse-connect/issues/210
    # Clickhouse does not support timezone-aware datetimes. You can specify the
    # desired timezone at query time. However according to the issue above,
    # clickhouse will produce a timezone-naive datetime when the preferred
    # timezone is UTC. This is a problem because it does not match the ISO8601
    # standard as datetimes are to be interpreted locally unless specified
    # otherwise. This function ensures that the datetime has a timezone, and if
    # it does not, it adds the UTC timezone to correctly convey that the
    # datetime is in UTC for the caller.
    if dt is None:
        return None
    if dt.tzinfo is None:
        return dt.replace(tzinfo=datetime.timezone.utc)
    return dt


def _nullable_dict_dump_to_dict(
    val: typing.Optional[str],
) -> typing.Optional[typing.Dict[str, typing.Any]]:
    return _dict_dump_to_dict(val) if val else None


def _nullable_any_dump_to_any(
    val: typing.Optional[str],
) -> typing.Optional[typing.Any]:
    return _any_dump_to_any(val) if val else None


def _raw_call_dict_to_ch_call(
    call: typing.Dict[str, typing.Any]
) -> SelectableCHCallSchema:
    return SelectableCHCallSchema.model_validate(call)


def _ch_call_display_name_tuple_to_str(
    display_names: typing.Optional[typing.List[typing.Tuple[datetime.datetime, str]]]
) -> typing.Optional[str]:
    if display_names is None or len(display_names) == 0:
        return None
    display_names.sort(key=lambda x: x[0])
    return display_names[-1][1]


def _ch_call_to_call_schema(ch_call: SelectableCHCallSchema) -> tsi.CallSchema:
    return tsi.CallSchema(
        project_id=ch_call.project_id,
        id=ch_call.id,
        trace_id=ch_call.trace_id,
        parent_id=ch_call.parent_id,
        op_name=ch_call.op_name,
        started_at=_ensure_datetimes_have_tz(ch_call.started_at),
        ended_at=_ensure_datetimes_have_tz(ch_call.ended_at),
        attributes=_dict_dump_to_dict(ch_call.attributes_dump),
        inputs=_dict_dump_to_dict(ch_call.inputs_dump),
        output=_nullable_any_dump_to_any(ch_call.output_dump),
        summary=_nullable_dict_dump_to_dict(ch_call.summary_dump),
        exception=ch_call.exception,
        wb_run_id=ch_call.wb_run_id,
        wb_user_id=ch_call.wb_user_id,
        display_name=_ch_call_display_name_tuple_to_str(ch_call.display_name),
    )


# Keep in sync with `_ch_call_to_call_schema`. This copy is for performance
def _ch_call_dict_to_call_schema_dict(ch_call_dict: typing.Dict) -> typing.Dict:
    return dict(
        project_id=ch_call_dict.get("project_id"),
        id=ch_call_dict.get("id"),
        trace_id=ch_call_dict.get("trace_id"),
        parent_id=ch_call_dict.get("parent_id"),
        op_name=ch_call_dict.get("op_name"),
        started_at=_ensure_datetimes_have_tz(ch_call_dict.get("started_at")),
        ended_at=_ensure_datetimes_have_tz(ch_call_dict.get("ended_at")),
        attributes=_dict_dump_to_dict(ch_call_dict["attributes_dump"]),
        inputs=_dict_dump_to_dict(ch_call_dict["inputs_dump"]),
        output=_nullable_any_dump_to_any(ch_call_dict.get("output_dump")),
        summary=_nullable_dict_dump_to_dict(ch_call_dict.get("summary_dump")),
        exception=ch_call_dict.get("exception"),
        wb_run_id=ch_call_dict.get("wb_run_id"),
        wb_user_id=ch_call_dict.get("wb_user_id"),
        display_name=_ch_call_display_name_tuple_to_str(
            ch_call_dict.get("display_name")
        ),
    )


def _ch_obj_to_obj_schema(ch_obj: SelectableCHObjSchema) -> tsi.ObjSchema:
    return tsi.ObjSchema(
        project_id=ch_obj.project_id,
        object_id=ch_obj.object_id,
        created_at=_ensure_datetimes_have_tz(ch_obj.created_at),
        version_index=ch_obj.version_index,
        is_latest=ch_obj.is_latest,
        digest=ch_obj.digest,
        kind=ch_obj.kind,
        base_object_class=ch_obj.base_object_class,
        val=json.loads(ch_obj.val_dump),
    )


def _start_call_for_insert_to_ch_insertable_start_call(
    start_call: tsi.StartedCallSchemaForInsert,
) -> CallStartCHInsertable:
    # Note: it is technically possible for the user to mess up and provide the
    # wrong trace id (one that does not match the parent_id)!
    call_id = start_call.id or generate_id()
    trace_id = start_call.trace_id or generate_id()
    if start_call.display_name:
        display_name = [(start_call.started_at, start_call.display_name)]
    else:
        display_name = []
    return CallStartCHInsertable(
        project_id=start_call.project_id,
        id=call_id,
        trace_id=trace_id,
        parent_id=start_call.parent_id,
        op_name=start_call.op_name,
        started_at=start_call.started_at,
        attributes_dump=_dict_value_to_dump(start_call.attributes),
        inputs_dump=_dict_value_to_dump(start_call.inputs),
        input_refs=extract_refs_from_values(start_call.inputs),
        wb_run_id=start_call.wb_run_id,
        wb_user_id=start_call.wb_user_id,
        display_name=display_name,
    )


def _end_call_for_insert_to_ch_insertable_end_call(
    end_call: tsi.EndedCallSchemaForInsert,
) -> CallEndCHInsertable:
    # Note: it is technically possible for the user to mess up and provide the
    # wrong trace id (one that does not match the parent_id)!
    return CallEndCHInsertable(
        project_id=end_call.project_id,
        id=end_call.id,
        exception=end_call.exception,
        ended_at=end_call.ended_at,
        summary_dump=_dict_value_to_dump(end_call.summary),
        output_dump=_any_value_to_dump(end_call.output),
        output_refs=extract_refs_from_values(end_call.output),
    )


def _process_parameters(
    parameters: typing.Dict[str, typing.Any]
) -> typing.Dict[str, typing.Any]:
    # Special processing for datetimes! For some reason, the clickhouse connect
    # client truncates the datetime to the nearest second, so we need to convert
    # the datetime to a float which is then converted back to a datetime in the
    # clickhouse query
    parameters = parameters.copy()
    for key, value in parameters.items():
        if isinstance(value, datetime.datetime):
            parameters[key] = value.timestamp()
    return parameters


# def _partial_obj_schema_to_ch_obj(
#     partial_obj: tsi.ObjSchemaForInsert,
# ) -> ObjCHInsertable:
#     version_hash = version_hash_for_object(partial_obj)

#     return ObjCHInsertable(
#         id=uuid.uuid4(),
#         project_id=partial_obj.project_id,
#         name=partial_obj.name,
#         type="unknown",
#         refs=[],
#         val=json.dumps(partial_obj.val),
#     )


def get_type(val: typing.Any) -> str:
    if val == None:
        return "none"
    elif isinstance(val, dict):
        if "_type" in val:
            if "weave_type" in val:
                return val["weave_type"]["type"]
            return val["_type"]
        return "dict"
    elif isinstance(val, list):
        return "list"
    return "unknown"


def get_kind(val: typing.Any) -> str:
    val_type = get_type(val)
    if val_type == "Op":
        return "op"
    return "object"


def get_base_object_class(val: typing.Any) -> typing.Optional[str]:
    if isinstance(val, dict):
        if "_bases" in val:
            if isinstance(val["_bases"], list):
                if len(val["_bases"]) >= 2:
                    if val["_bases"][-1] == "BaseModel":
                        if val["_bases"][-2] == "Object":
                            if len(val["_bases"]) > 2:
                                return val["_bases"][-3]
                            elif "_class_name" in val:
                                return val["_class_name"]
    return None


def _digest_is_version_like(digest: str) -> typing.Tuple[bool, int]:
    if not digest.startswith("v"):
        return (False, -1)
    try:
        return (True, int(digest[1:]))
    except ValueError:
        return (False, -1)


def _combine_conditions(conditions: typing.List[str], operator: str) -> str:
    if operator not in ("AND", "OR"):
        raise ValueError(f"Invalid operator: {operator}")
    combined = f" {operator} ".join([f"({c})" for c in conditions])
    return f"({combined})"


def find_call_descendants(
    root_ids: typing.List[str],
    all_calls: typing.List[SelectableCHCallSchema],
) -> typing.List[str]:
    # make a map of call_id to children list
    children_map = defaultdict(list)
    for call in all_calls:
        if call.parent_id is not None:
            children_map[call.parent_id].append(call.id)

    # do DFS to get all descendants
    def find_all_descendants(root_ids: typing.List[str]) -> typing.Set[str]:
        descendants = set()
        stack = root_ids

        while stack:
            current_id = stack.pop()
            if current_id not in descendants:
                descendants.add(current_id)
                stack += children_map.get(current_id, [])

        return descendants

    # Find descendants for each initial id
    descendants = find_all_descendants(root_ids)

    return list(descendants)


param_builder_count = 0


class ParamBuilder:
    """ParamBuilder helps with the construction of parameterized clickhouse queries.
    It is used in a number of functions/routines that build queries to ensure that
    the queries are parameterized and safe from injection attacks. Specifically, a caller
    would use it as follows:

    ```
    pb = ParamBuilder()
    param_name = pb.add_param("some_value")
    query = f"SELECT * FROM some_table WHERE some_column = {{{param_name}:String}}"
    parameters = pb.get_params()
    # Execute the query with the parameters
    ```

    With queries that have many construction phases, it is recommended to use the
    same ParamBuilder instance to ensure that the parameter names are unique across
    the query.
    """

    def __init__(self, prefix: typing.Optional[str] = None):
        global param_builder_count
        param_builder_count += 1
        self._params: typing.Dict[str, typing.Any] = {}
        self._prefix = (prefix or f"pb_{param_builder_count}") + "_"

    def add_param(self, param_value: typing.Any) -> str:
        param_name = self._prefix + str(len(self._params))
        self._params[param_name] = param_value
        return param_name

    def get_params(self) -> typing.Dict[str, typing.Any]:
        return {**self._params}


def _python_value_to_ch_type(value: typing.Any) -> str:
    """Helper function to convert python types to clickhouse types."""
    if isinstance(value, str):
        return "String"
    elif isinstance(value, int):
        return "UInt64"
    elif isinstance(value, float):
        return "Float64"
    elif isinstance(value, bool):
        return "UInt8"
    elif value is None:
        return "Nullable(String)"
    else:
        raise ValueError(f"Unknown value type: {value}")


def _param_slot(param_name: str, param_type: str) -> str:
    """Helper function to create a parameter slot for a clickhouse query."""
    return f"{{{param_name}:{param_type}}}"


def _quote_json_path(path: str) -> str:
    """Helper function to quote a json path for use in a clickhouse query. Moreover,
    this converts index operations from dot notation (conforms to Mongo) to bracket
    notation (required by clickhouse)

    See comments on `GetFieldOperator` for current limitations
    """
    parts = path.split(".")
    parts_final = []
    for part in parts:
        try:
            int(part)
            parts_final.append("[" + part + "]")
        except ValueError:
            parts_final.append('."' + part + '"')
    return "$" + "".join(parts_final)


def _is_dynamic_field(field: str) -> bool:
    """Dynamic fields are fields that are arbitrary values produced by the user."""
    return (
        field in ("inputs", "output", "attributes", "summary")
        or field.startswith("inputs.")
        or field.startswith("output.")
        or field.startswith("attributes.")
        or field.startswith("summary.")
    )


def _transform_external_calls_field_to_internal_calls_field(
    field: str,
    cast: typing.Optional[str] = None,
    param_builder: typing.Optional[ParamBuilder] = None,
) -> tuple[str, ParamBuilder, set[str]]:
    """Transforms a request for a dot-notation field to a clickhouse field."""
    param_builder = param_builder or ParamBuilder()
    raw_fields_used = set()
    json_path = None
    for prefix in ["inputs", "output", "attributes", "summary"]:
        if field == prefix or field.startswith(prefix + "."):
            if field == prefix:
                json_path = "$"
            else:
                json_path = _quote_json_path(field[len(prefix + ".") :])
            field = prefix + "_dump"
            break

    # validate field
    if field not in all_call_select_columns:
        raise ValueError(f"Unknown field: {field}")

    raw_fields_used.add(field)
    if json_path is not None:
        json_path_param_name = param_builder.add_param(json_path)
        if cast == "exists":
            field = (
                "(JSON_EXISTS(" + field + ", {" + json_path_param_name + ":String}))"
            )
        else:
            method = "toString"
            if cast is not None:
                if cast == "int":
                    method = "toInt64OrNull"
                elif cast == "float":
                    method = "toFloat64OrNull"
                elif cast == "bool":
                    method = "toUInt8OrNull"
                elif cast == "str":
                    method = "toString"
                else:
                    raise ValueError(f"Unknown cast: {cast}")
            field = (
                method
                + "(JSON_VALUE("
                + field
                + ", {"
                + json_path_param_name
                + ":String}))"
            )

    return field, param_builder, raw_fields_used


def _process_calls_filter_to_conditions(
    filter: tsi._CallsFilter,
    param_builder: typing.Optional[ParamBuilder] = None,
) -> tuple[list[str], set[str]]:
    """Converts a CallsFilter to a list of conditions for a clickhouse query."""
    param_builder = param_builder or ParamBuilder()
    conditions = []
    raw_fields_used = set()

    if filter.op_names:
        # We will build up (0 or 1) + N conditions for the op_version_refs
        # If there are any non-wildcarded names, then we at least have an IN condition
        # If there are any wildcarded names, then we have a LIKE condition for each

        or_conditions: typing.List[str] = []

        non_wildcarded_names: typing.List[str] = []
        wildcarded_names: typing.List[str] = []
        for name in filter.op_names:
            if name.endswith(WILDCARD_ARTIFACT_VERSION_AND_PATH):
                wildcarded_names.append(name)
            else:
                non_wildcarded_names.append(name)

        if non_wildcarded_names:
            or_conditions.append(
                f"op_name IN {_param_slot(param_builder.add_param(non_wildcarded_names), 'Array(String)')}"
            )
            raw_fields_used.add("op_name")

        for name in wildcarded_names:
            like_name = name[: -len(WILDCARD_ARTIFACT_VERSION_AND_PATH)] + ":%"
            or_conditions.append(
                f"op_name LIKE {_param_slot(param_builder.add_param(like_name), 'String')}"
            )
            raw_fields_used.add("op_name")

        if or_conditions:
            conditions.append(_combine_conditions(or_conditions, "OR"))

    if filter.input_refs:
        conditions.append(
            f"hasAny(input_refs, {_param_slot(param_builder.add_param(filter.input_refs), 'Array(String)')})"
        )
        raw_fields_used.add("input_refs")

    if filter.output_refs:
        conditions.append(
            f"hasAny(output_refs, {_param_slot(param_builder.add_param(filter.output_refs), 'Array(String)')})"
        )
        raw_fields_used.add("output_refs")

    if filter.parent_ids:
        conditions.append(
            f"parent_id IN {_param_slot(param_builder.add_param(filter.parent_ids), 'Array(String)')}"
        )
        raw_fields_used.add("parent_id")

    if filter.trace_ids:
        conditions.append(
            f"trace_id IN {_param_slot(param_builder.add_param(filter.trace_ids), 'Array(String)')}"
        )
        raw_fields_used.add("trace_id")

    if filter.call_ids:
        conditions.append(
            f"id IN {_param_slot(param_builder.add_param(filter.call_ids), 'Array(String)')}"
        )
        raw_fields_used.add("id")

    if filter.trace_roots_only:
        conditions.append("parent_id IS NULL")
        raw_fields_used.add("parent_id")

    if filter.wb_user_ids:
        conditions.append(
            f"wb_user_id IN {_param_slot(param_builder.add_param(filter.wb_user_ids), 'Array(String)')})"
        )
        raw_fields_used.add("wb_user_id")

    if filter.wb_run_ids:
        conditions.append(
            f"wb_run_id IN {_param_slot(param_builder.add_param(filter.wb_run_ids), 'Array(String)')})"
        )
        raw_fields_used.add("wb_run_id")

    return conditions, raw_fields_used


def _process_calls_query_to_conditions(
    query: tsi.Query, param_builder: typing.Optional[ParamBuilder] = None
) -> tuple[list[str], set[str]]:
    """Converts a Query to a list of conditions for a clickhouse query."""
    param_builder = param_builder or ParamBuilder()
    conditions = []
    raw_fields_used = set()
    # This is the mongo-style query
    def process_operation(operation: tsi_query.Operation) -> str:
        cond = None

        if isinstance(operation, tsi_query.AndOperation):
            if len(operation.and_) == 0:
                raise ValueError("Empty AND operation")
            elif len(operation.and_) == 1:
                return process_operand(operation.and_[0])
            parts = [process_operand(op) for op in operation.and_]
            cond = f"({' AND '.join(parts)})"
        elif isinstance(operation, tsi_query.OrOperation):
            if len(operation.or_) == 0:
                raise ValueError("Empty OR operation")
            elif len(operation.or_) == 1:
                return process_operand(operation.or_[0])
            parts = [process_operand(op) for op in operation.or_]
            cond = f"({' OR '.join(parts)})"
        elif isinstance(operation, tsi_query.NotOperation):
            operand_part = process_operand(operation.not_[0])
            cond = f"(NOT ({operand_part}))"
        elif isinstance(operation, tsi_query.EqOperation):
            lhs_part = process_operand(operation.eq_[0])
            rhs_part = process_operand(operation.eq_[1])
            cond = f"({lhs_part} = {rhs_part})"
        elif isinstance(operation, tsi_query.GtOperation):
            lhs_part = process_operand(operation.gt_[0])
            rhs_part = process_operand(operation.gt_[1])
            cond = f"({lhs_part} > {rhs_part})"
        elif isinstance(operation, tsi_query.GteOperation):
            lhs_part = process_operand(operation.gte_[0])
            rhs_part = process_operand(operation.gte_[1])
            cond = f"({lhs_part} >= {rhs_part})"
        elif isinstance(operation, tsi_query.ContainsOperation):
            lhs_part = process_operand(operation.contains_.input)
            rhs_part = process_operand(operation.contains_.substr)
            position_operation = "position"
            if operation.contains_.case_insensitive:
                position_operation = "positionCaseInsensitive"
            cond = f"{position_operation}({lhs_part}, {rhs_part}) > 0"
        else:
            raise ValueError(f"Unknown operation type: {operation}")

        return cond

    def process_operand(operand: tsi_query.Operand) -> str:
        if isinstance(operand, tsi_query.LiteralOperation):
            return _param_slot(
                param_builder.add_param(operand.literal_),  # type: ignore
                _python_value_to_ch_type(operand.literal_),
            )
        elif isinstance(operand, tsi_query.GetFieldOperator):
            (
                field,
                _,
                fields_used,
            ) = _transform_external_calls_field_to_internal_calls_field(
                operand.get_field_, None, param_builder
            )
            raw_fields_used.update(fields_used)
            return field
        elif isinstance(operand, tsi_query.ConvertOperation):
            field = process_operand(operand.convert_.input)
            convert_to = operand.convert_.to
            if convert_to == "int":
                method = "toInt64OrNull"
            elif convert_to == "double":
                method = "toFloat64OrNull"
            elif convert_to == "bool":
                method = "toUInt8OrNull"
            elif convert_to == "string":
                method = "toString"
            else:
                raise ValueError(f"Unknown cast: {convert_to}")
            return f"{method}({field})"
        elif isinstance(
            operand,
            (
                tsi_query.AndOperation,
                tsi_query.OrOperation,
                tsi_query.NotOperation,
                tsi_query.EqOperation,
                tsi_query.GtOperation,
                tsi_query.GteOperation,
                tsi_query.ContainsOperation,
            ),
        ):
            return process_operation(operand)
        else:
            raise ValueError(f"Unknown operand type: {operand}")

    filter_cond = process_operation(query.expr_)

    conditions.append(filter_cond)

    return conditions, raw_fields_used<|MERGE_RESOLUTION|>--- conflicted
+++ resolved
@@ -323,20 +323,12 @@
             parameters=param_builder.get_params(),
             limit=req.limit,
             offset=req.offset,
-<<<<<<< HEAD
-            order_by=(
-                None
-                if not req.sort_by
-                else [(s.field, s.direction) for s in req.sort_by]
-            ),
-=======
             # This order-by clause creation should probably be moved into this function
             # and passed down as a processed object. It will follow the same patterns as
             # the filters and queries.
             order_by=None
             if not req.sort_by
             else [(s.field, s.direction) for s in req.sort_by],
->>>>>>> 20dbfe71
         )
 
         # Yield the marshaled response
