--- conflicted
+++ resolved
@@ -250,17 +250,13 @@
 
     # TODO: type this with call schema columns, following the same rules as
     # SortBy and thus GetFieldOperator.get_field_ (without direction)
-<<<<<<< HEAD
-    columns: typing.Optional[typing.List[str]] = None
+    columns: Optional[List[str]] = None
     # columns to expand, i.e. refs to other objects, can be nested
-    expand_columns: typing.Optional[typing.List[str]] = Field(
+    expand_columns: Optional[List[str]] = Field(
         default=None,
         examples=[["inputs.self.message", "inputs.model.prompt"]],
         description="Columns to expand, i.e. refs to other objects",
     )
-=======
-    columns: Optional[List[str]] = None
->>>>>>> b3ca3fbc
 
 
 class CallsQueryRes(BaseModel):
@@ -581,33 +577,76 @@
         return EnsureProjectExistsRes(project_name=project)
 
     # Call API
-    def call_start(self, req: CallStartReq) -> CallStartRes: ...
-    def call_end(self, req: CallEndReq) -> CallEndRes: ...
-    def call_read(self, req: CallReadReq) -> CallReadRes: ...
-    def calls_query(self, req: CallsQueryReq) -> CallsQueryRes: ...
-    def calls_query_stream(self, req: CallsQueryReq) -> Iterator[CallSchema]: ...
-    def calls_delete(self, req: CallsDeleteReq) -> CallsDeleteRes: ...
-    def calls_query_stats(self, req: CallsQueryStatsReq) -> CallsQueryStatsRes: ...
-    def call_update(self, req: CallUpdateReq) -> CallUpdateRes: ...
+    def call_start(self, req: CallStartReq) -> CallStartRes:
+        ...
+
+    def call_end(self, req: CallEndReq) -> CallEndRes:
+        ...
+
+    def call_read(self, req: CallReadReq) -> CallReadRes:
+        ...
+
+    def calls_query(self, req: CallsQueryReq) -> CallsQueryRes:
+        ...
+
+    def calls_query_stream(self, req: CallsQueryReq) -> Iterator[CallSchema]:
+        ...
+
+    def calls_delete(self, req: CallsDeleteReq) -> CallsDeleteRes:
+        ...
+
+    def calls_query_stats(self, req: CallsQueryStatsReq) -> CallsQueryStatsRes:
+        ...
+
+    def call_update(self, req: CallUpdateReq) -> CallUpdateRes:
+        ...
 
     # Op API
-    def op_create(self, req: OpCreateReq) -> OpCreateRes: ...
-    def op_read(self, req: OpReadReq) -> OpReadRes: ...
-    def ops_query(self, req: OpQueryReq) -> OpQueryRes: ...
+    def op_create(self, req: OpCreateReq) -> OpCreateRes:
+        ...
+
+    def op_read(self, req: OpReadReq) -> OpReadRes:
+        ...
+
+    def ops_query(self, req: OpQueryReq) -> OpQueryRes:
+        ...
 
     # Obj API
-    def obj_create(self, req: ObjCreateReq) -> ObjCreateRes: ...
-    def obj_read(self, req: ObjReadReq) -> ObjReadRes: ...
-    def objs_query(self, req: ObjQueryReq) -> ObjQueryRes: ...
-    def table_create(self, req: TableCreateReq) -> TableCreateRes: ...
-    def table_update(self, req: TableUpdateReq) -> TableUpdateRes: ...
-    def table_query(self, req: TableQueryReq) -> TableQueryRes: ...
-    def refs_read_batch(self, req: RefsReadBatchReq) -> RefsReadBatchRes: ...
-    def file_create(self, req: FileCreateReq) -> FileCreateRes: ...
-    def file_content_read(self, req: FileContentReadReq) -> FileContentReadRes: ...
-    def feedback_create(self, req: FeedbackCreateReq) -> FeedbackCreateRes: ...
-    def feedback_query(self, req: FeedbackQueryReq) -> FeedbackQueryRes: ...
-    def feedback_purge(self, req: FeedbackPurgeReq) -> FeedbackPurgeRes: ...
+    def obj_create(self, req: ObjCreateReq) -> ObjCreateRes:
+        ...
+
+    def obj_read(self, req: ObjReadReq) -> ObjReadRes:
+        ...
+
+    def objs_query(self, req: ObjQueryReq) -> ObjQueryRes:
+        ...
+
+    def table_create(self, req: TableCreateReq) -> TableCreateRes:
+        ...
+
+    def table_update(self, req: TableUpdateReq) -> TableUpdateRes:
+        ...
+
+    def table_query(self, req: TableQueryReq) -> TableQueryRes:
+        ...
+
+    def refs_read_batch(self, req: RefsReadBatchReq) -> RefsReadBatchRes:
+        ...
+
+    def file_create(self, req: FileCreateReq) -> FileCreateRes:
+        ...
+
+    def file_content_read(self, req: FileContentReadReq) -> FileContentReadRes:
+        ...
+
+    def feedback_create(self, req: FeedbackCreateReq) -> FeedbackCreateRes:
+        ...
+
+    def feedback_query(self, req: FeedbackQueryReq) -> FeedbackQueryRes:
+        ...
+
+    def feedback_purge(self, req: FeedbackPurgeReq) -> FeedbackPurgeRes:
+        ...
 
 
 # These symbols are used in the WB Trace Server and it is not safe
