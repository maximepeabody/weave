import abc
import datetime
import typing
from pydantic import BaseModel

from .interface.query import Query


class CallSchema(BaseModel):
    id: str
    project_id: str

    # Name of the calling function (op)
    op_name: str
    # Optional display name of the call
    display_name: typing.Optional[str]

    ## Trace ID
    trace_id: str
    ## Parent ID is optional because the call may be a root
    parent_id: typing.Optional[str] = None

    ## Start time is required
    started_at: datetime.datetime
    ## Attributes: properties of the call
    attributes: typing.Dict[str, typing.Any]

    ## Inputs
    inputs: typing.Dict[str, typing.Any]

    ## End time is required if finished
    ended_at: typing.Optional[datetime.datetime] = None

    ## Exception is present if the call failed
    exception: typing.Optional[str] = None

    ## Outputs
    output: typing.Optional[typing.Any] = None

    ## Summary: a summary of the call
    summary: typing.Optional[typing.Dict[str, typing.Any]] = None

    # WB Metadata
    wb_user_id: typing.Optional[str] = None
    wb_run_id: typing.Optional[str] = None

    deleted_at: typing.Optional[datetime.datetime] = None


# Essentially a partial of StartedCallSchema. Mods:
# - id is not required (will be generated)
# - trace_id is not required (will be generated)
class StartedCallSchemaForInsert(BaseModel):
    project_id: str
    id: typing.Optional[str] = None  # Will be generated if not provided

    # Name of the calling function (op)
    op_name: str
    # Optional display name of the call
    display_name: typing.Optional[str] = None

    ## Trace ID
    trace_id: typing.Optional[str] = None  # Will be generated if not provided
    ## Parent ID is optional because the call may be a root
    parent_id: typing.Optional[str] = None

    ## Start time is required
    started_at: datetime.datetime
    ## Attributes: properties of the call
    attributes: typing.Dict[str, typing.Any]

    ## Inputs
    inputs: typing.Dict[str, typing.Any]

    # WB Metadata
    wb_user_id: typing.Optional[str] = None
    wb_run_id: typing.Optional[str] = None


class EndedCallSchemaForInsert(BaseModel):
    project_id: str
    id: str

    ## End time is required
    ended_at: datetime.datetime

    ## Exception is present if the call failed
    exception: typing.Optional[str] = None

    ## Outputs
    output: typing.Optional[typing.Any] = None

    ## Summary: a summary of the call
    summary: typing.Dict[str, typing.Any]


class ObjSchema(BaseModel):
    project_id: str
    object_id: str
    created_at: datetime.datetime
    deleted_at: typing.Optional[datetime.datetime] = None
    digest: str
    version_index: int
    is_latest: int
    kind: str
    base_object_class: typing.Optional[str]
    val: typing.Any


class ObjSchemaForInsert(BaseModel):
    project_id: str
    object_id: str
    val: typing.Any


class TableSchemaForInsert(BaseModel):
    project_id: str
    rows: list[typing.Any]


class CallStartReq(BaseModel):
    start: StartedCallSchemaForInsert


class CallStartRes(BaseModel):
    id: str
    trace_id: str


class CallEndReq(BaseModel):
    end: EndedCallSchemaForInsert


class CallEndRes(BaseModel):
    pass


class CallReadReq(BaseModel):
    project_id: str
    id: str


class CallReadRes(BaseModel):
    call: CallSchema


class CallsDeleteReq(BaseModel):
    project_id: str
    # wb_user_id gets generated from auth params
    wb_user_id: typing.Optional[str] = None
    call_ids: typing.List[str]


class CallsDeleteRes(BaseModel):
    pass


class _CallsFilter(BaseModel):
    op_names: typing.Optional[typing.List[str]] = None
    input_refs: typing.Optional[typing.List[str]] = None
    output_refs: typing.Optional[typing.List[str]] = None
    parent_ids: typing.Optional[typing.List[str]] = None
    trace_ids: typing.Optional[typing.List[str]] = None
    call_ids: typing.Optional[typing.List[str]] = None
    trace_roots_only: typing.Optional[bool] = None
    wb_user_ids: typing.Optional[typing.List[str]] = None
    wb_run_ids: typing.Optional[typing.List[str]] = None


class _SortBy(BaseModel):
    # Field should be a key of `CallSchema`. For dictionary fields
    # (`attributes`, `inputs`, `outputs`, `summary`), the field can be
    # dot-separated.
    field: str  # Consider changing this to _FieldSelect
    # Direction should be either 'asc' or 'desc'
    direction: typing.Literal["asc", "desc"]


class CallsQueryReq(BaseModel):
    project_id: str
    filter: typing.Optional[_CallsFilter] = None
    limit: typing.Optional[int] = None
    offset: typing.Optional[int] = None
    # Sort by multiple fields
    sort_by: typing.Optional[typing.List[_SortBy]] = None
    query: typing.Optional[Query] = None


class CallsQueryRes(BaseModel):
    calls: typing.List[CallSchema]


<<<<<<< HEAD
class CallRenameReq(BaseModel):
    project_id: str
    call_id: str
    # wb_user_id gets generated from auth params
    wb_user_id: typing.Optional[str] = None
    display_name: str


class CallRenameRes(BaseModel):
    pass
=======
class CallsQueryStatsReq(BaseModel):
    project_id: str
    filter: typing.Optional[_CallsFilter] = None
    query: typing.Optional[Query] = None


class CallsQueryStatsRes(BaseModel):
    count: int
>>>>>>> 20dbfe71


class OpCreateReq(BaseModel):
    op_obj: ObjSchemaForInsert


class OpCreateRes(BaseModel):
    digest: str


class OpReadReq(BaseModel):
    project_id: str
    name: str
    digest: str


class OpReadRes(BaseModel):
    op_obj: ObjSchema


class _OpVersionFilter(BaseModel):
    op_names: typing.Optional[typing.List[str]] = None
    latest_only: typing.Optional[bool] = None


class OpQueryReq(BaseModel):
    project_id: str
    filter: typing.Optional[_OpVersionFilter] = None


class OpQueryRes(BaseModel):
    op_objs: typing.List[ObjSchema]


class ObjCreateReq(BaseModel):
    obj: ObjSchemaForInsert


class ObjCreateRes(BaseModel):
    digest: str  #


class ObjReadReq(BaseModel):
    project_id: str
    object_id: str
    digest: str


class ObjReadRes(BaseModel):
    obj: ObjSchema


class _ObjectVersionFilter(BaseModel):
    base_object_classes: typing.Optional[typing.List[str]] = None
    object_ids: typing.Optional[typing.List[str]] = None
    is_op: typing.Optional[bool] = None
    latest_only: typing.Optional[bool] = None


class ObjQueryReq(BaseModel):
    project_id: str
    filter: typing.Optional[_ObjectVersionFilter] = None


class ObjQueryRes(BaseModel):
    objs: typing.List[ObjSchema]


class TableCreateReq(BaseModel):
    table: TableSchemaForInsert


class TableRowSchema(BaseModel):
    digest: str
    val: typing.Any


class TableCreateRes(BaseModel):
    digest: str


class _TableRowFilter(BaseModel):
    row_digests: typing.Optional[typing.List[str]] = None


class TableQueryReq(BaseModel):
    project_id: str
    digest: str
    filter: typing.Optional[_TableRowFilter] = None
    limit: typing.Optional[int] = None
    offset: typing.Optional[int] = None


class TableQueryRes(BaseModel):
    rows: typing.List[TableRowSchema]


class RefsReadBatchReq(BaseModel):
    refs: typing.List[str]


class RefsReadBatchRes(BaseModel):
    vals: typing.List[typing.Any]


class FileCreateReq(BaseModel):
    project_id: str
    name: str
    content: bytes


class FileCreateRes(BaseModel):
    digest: str


class FileContentReadReq(BaseModel):
    project_id: str
    digest: str


class FileContentReadRes(BaseModel):
    content: bytes


class TraceServerInterface:
    def ensure_project_exists(self, entity: str, project: str) -> None:
        pass

    # Call API
    @abc.abstractmethod
    def call_start(self, req: CallStartReq) -> CallStartRes:
        ...

    @abc.abstractmethod
    def call_end(self, req: CallEndReq) -> CallEndRes:
        ...

    @abc.abstractmethod
    def call_read(self, req: CallReadReq) -> CallReadRes:
        ...

    @abc.abstractmethod
    def calls_query(self, req: CallsQueryReq) -> CallsQueryRes:
        ...

    @abc.abstractmethod
    def calls_delete(self, req: CallsDeleteReq) -> CallsDeleteRes:
        ...

    @abc.abstractmethod
<<<<<<< HEAD
    def call_rename(self, req: CallRenameReq) -> CallRenameRes:
=======
    def calls_query_stats(self, req: CallsQueryStatsReq) -> CallsQueryStatsRes:
>>>>>>> 20dbfe71
        ...

    # Op API
    @abc.abstractmethod
    def op_create(self, req: OpCreateReq) -> OpCreateRes:
        ...

    @abc.abstractmethod
    def op_read(self, req: OpReadReq) -> OpReadRes:
        ...

    @abc.abstractmethod
    def ops_query(self, req: OpQueryReq) -> OpQueryRes:
        ...

    # Obj API
    @abc.abstractmethod
    def obj_create(self, req: ObjCreateReq) -> ObjCreateRes:
        ...

    @abc.abstractmethod
    def obj_read(self, req: ObjReadReq) -> ObjReadRes:
        ...

    @abc.abstractmethod
    def objs_query(self, req: ObjQueryReq) -> ObjQueryRes:
        ...

    @abc.abstractmethod
    def table_create(self, req: TableCreateReq) -> TableCreateRes:
        raise NotImplementedError()

    @abc.abstractmethod
    def table_query(self, req: TableQueryReq) -> TableQueryRes:
        raise NotImplementedError()

    @abc.abstractmethod
    def refs_read_batch(self, req: RefsReadBatchReq) -> RefsReadBatchRes:
        raise NotImplementedError()

    @abc.abstractmethod
    def file_create(self, req: FileCreateReq) -> FileCreateRes:
        raise NotImplementedError()

    @abc.abstractmethod
    def file_content_read(self, req: FileContentReadReq) -> FileContentReadRes:
        raise NotImplementedError()<|MERGE_RESOLUTION|>--- conflicted
+++ resolved
@@ -190,7 +190,16 @@
     calls: typing.List[CallSchema]
 
 
-<<<<<<< HEAD
+class CallsQueryStatsReq(BaseModel):
+    project_id: str
+    filter: typing.Optional[_CallsFilter] = None
+    query: typing.Optional[Query] = None
+
+
+class CallsQueryStatsRes(BaseModel):
+    count: int
+
+
 class CallRenameReq(BaseModel):
     project_id: str
     call_id: str
@@ -201,16 +210,6 @@
 
 class CallRenameRes(BaseModel):
     pass
-=======
-class CallsQueryStatsReq(BaseModel):
-    project_id: str
-    filter: typing.Optional[_CallsFilter] = None
-    query: typing.Optional[Query] = None
-
-
-class CallsQueryStatsRes(BaseModel):
-    count: int
->>>>>>> 20dbfe71
 
 
 class OpCreateReq(BaseModel):
@@ -361,11 +360,11 @@
         ...
 
     @abc.abstractmethod
-<<<<<<< HEAD
+    def calls_query_stats(self, req: CallsQueryStatsReq) -> CallsQueryStatsRes:
+        ...
+
+    @abc.abstractmethod
     def call_rename(self, req: CallRenameReq) -> CallRenameRes:
-=======
-    def calls_query_stats(self, req: CallsQueryStatsReq) -> CallsQueryStatsRes:
->>>>>>> 20dbfe71
         ...
 
     # Op API
