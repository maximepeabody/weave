import io
import json
import sys
import typing as t
from pydantic import BaseModel, ValidationError
import requests
import tenacity

from weave.trace_server import environment as wf_env


from weave.wandb_interface import project_creator
from .async_batch_processor import AsyncBatchProcessor
from . import trace_server_interface as tsi


class StartBatchItem(BaseModel):
    mode: str = "start"
    req: tsi.CallStartReq


class EndBatchItem(BaseModel):
    mode: str = "end"
    req: tsi.CallEndReq


class Batch(BaseModel):
    batch: t.List[t.Union[StartBatchItem, EndBatchItem]]


class ServerInfoRes(BaseModel):
    min_required_weave_python_version: str


REMOTE_REQUEST_BYTES_LIMIT = (
    (32 - 1) * 1024 * 1024
)  # 32 MiB (real limit) - 1 MiB (buffer)

REMOTE_REQUEST_RETRY_DURATION = 60 * 60 * 36  # 36 hours
REMOTE_REQUEST_RETRY_MAX_INTERVAL = 60 * 5  # 5 minutes


def _is_retryable_exception(e: Exception) -> bool:
    # Don't retry pydantic validation errors
    if isinstance(e, ValidationError):
        return False

    # Don't retry on HTTP 4xx (except 429)
    if isinstance(e, requests.HTTPError) and e.response is not None:
        code_class = e.response.status_code // 100

        # Bad request, not rate-limiting
        if code_class == 4 and e.response.status_code != 429:
            return False

        # Unknown server error
        # TODO(np): We need to fix the server to return proper status codes
        # for downstream 401, 403, 404, etc... Those should propagate back to
        # the client.
        if e.response.status_code == 500:
            return False

    # Otherwise, retry: Non-500 5xx, OSError, ConnectionError, ConnectionResetError, IOError, etc...
    return True


def _log_retry(retry_state: tenacity.RetryCallState) -> None:
    print(
        f"Retrying {retry_state.fn}: attempt {retry_state.attempt_number} ended with: ({retry_state.outcome.exception().__class__.__name__}) {retry_state.outcome.exception()}",
        file=sys.stderr,
    )


def _log_failure(retry_state: tenacity.RetryCallState) -> t.Any:
    print(
        f"Failed {retry_state.fn}: attempt {retry_state.attempt_number} ended with: ({retry_state.outcome.exception().__class__.__name__}) {retry_state.outcome.exception()}",
        file=sys.stderr,
    )
    return retry_state.outcome.result()


class RemoteHTTPTraceServer(tsi.TraceServerInterface):
    trace_server_url: str

    # My current batching is not safe in notebooks, disable it for now
    def __init__(self, trace_server_url: str, should_batch: bool = False):
        super().__init__()
        self.trace_server_url = trace_server_url
        self.should_batch = should_batch
        if self.should_batch:
            self.call_processor = AsyncBatchProcessor(self._flush_calls)
        self._auth: t.Optional[t.Tuple[str, str]] = None

    def ensure_project_exists(self, entity: str, project: str) -> None:
        # TODO: This should happen in the wandb backend, not here, and its slow
        # (hundres of ms)
        project_creator.ensure_project_exists(entity, project)

    @classmethod
    def from_env(cls, should_batch: bool = False) -> "RemoteHTTPTraceServer":
        return cls(wf_env.wf_trace_server_url(), should_batch)

    def set_auth(self, auth: t.Tuple[str, str]) -> None:
        self._auth = auth

    @tenacity.retry(
        stop=tenacity.stop_after_delay(REMOTE_REQUEST_RETRY_DURATION),
        wait=tenacity.wait_exponential_jitter(
            initial=1, max=REMOTE_REQUEST_RETRY_MAX_INTERVAL
        ),
        retry=tenacity.retry_if_exception(_is_retryable_exception),
        before_sleep=_log_retry,
        retry_error_callback=_log_failure,
        reraise=True,
    )
    def _flush_calls(
        self,
        batch: t.List,
        *,
        _should_update_batch_size: bool = True,
    ) -> None:
        if len(batch) == 0:
            return

        data = Batch(batch=batch).model_dump_json()
        encoded_data = data.encode("utf-8")
        encoded_bytes = len(encoded_data)

        # Update target batch size (this allows us to have a dynamic batch size based on the size of the data being sent)
        estimated_bytes_per_item = encoded_bytes / len(batch)
        if _should_update_batch_size and estimated_bytes_per_item > 0:
            target_batch_size = int(
                REMOTE_REQUEST_BYTES_LIMIT // estimated_bytes_per_item
            )
            self.call_processor.max_batch_size = max(1, target_batch_size)

        # If the batch is too big, recursively split it in half
        if encoded_bytes > REMOTE_REQUEST_BYTES_LIMIT and len(batch) > 1:
            split_idx = int(len(batch) // 2)
            self._flush_calls(batch[:split_idx], _should_update_batch_size=False)
            self._flush_calls(batch[split_idx:], _should_update_batch_size=False)
            return

        r = requests.post(
            self.trace_server_url + "/call/upsert_batch",
            data=encoded_data,
            auth=self._auth,
        )
        r.raise_for_status()

    @tenacity.retry(
        stop=tenacity.stop_after_delay(REMOTE_REQUEST_RETRY_DURATION),
        wait=tenacity.wait_exponential_jitter(
            initial=1, max=REMOTE_REQUEST_RETRY_MAX_INTERVAL
        ),
        retry=tenacity.retry_if_exception(_is_retryable_exception),
        before_sleep=_log_retry,
        retry_error_callback=_log_failure,
        reraise=True,
    )
    def _generic_request(
        self,
        url: str,
        req: BaseModel,
        req_model: t.Type[BaseModel],
        res_model: t.Type[BaseModel],
    ) -> BaseModel:
        if isinstance(req, dict):
            req = req_model.model_validate(req)
        r = requests.post(
            self.trace_server_url + url,
            data=req.model_dump_json().encode("utf-8"),
            auth=self._auth,
        )
        if r.status_code == 413 and "obj/create" in url:
            raise requests.HTTPError(
                "413 Client Error. Request too large. Try using a weave.Dataset() object."
            )
        if r.status_code == 500:
            reason_val = r.text
            try:
                reason_val = json.dumps(json.loads(reason_val), indent=2)
            except json.JSONDecodeError:
                reason_val = f"Reason: {reason_val}"
            raise requests.HTTPError(
                f"500 Server Error: Internal Server Error for url: {url}. {reason_val}",
                response=r,
            )
        r.raise_for_status()
        return res_model.model_validate(r.json())

    @tenacity.retry(
        stop=tenacity.stop_after_delay(REMOTE_REQUEST_RETRY_DURATION),
        wait=tenacity.wait_exponential_jitter(
            initial=1, max=REMOTE_REQUEST_RETRY_MAX_INTERVAL
        ),
        retry=tenacity.retry_if_exception(_is_retryable_exception),
        before_sleep=_log_retry,
        retry_error_callback=_log_failure,
        reraise=True,
    )
    def server_info(self) -> ServerInfoRes:
        r = requests.get(self.trace_server_url + "/server_info")
        r.raise_for_status()
        return ServerInfoRes.model_validate(r.json())

    # Call API
    def call_start(
        self, req: t.Union[tsi.CallStartReq, t.Dict[str, t.Any]]
    ) -> tsi.CallStartRes:
        if self.should_batch:
            req_as_obj: tsi.CallStartReq
            if isinstance(req, dict):
                req_as_obj = tsi.CallStartReq.model_validate(req)
            else:
                req_as_obj = req
            if req_as_obj.start.id == None or req_as_obj.start.trace_id == None:
                raise ValueError(
                    "CallStartReq must have id and trace_id when batching."
                )
            self.call_processor.enqueue([StartBatchItem(req=req_as_obj)])
            return tsi.CallStartRes(
                id=req_as_obj.start.id, trace_id=req_as_obj.start.trace_id
            )
        return self._generic_request(
            "/call/start", req, tsi.CallStartReq, tsi.CallStartRes
        )

    def call_end(
        self, req: t.Union[tsi.CallEndReq, t.Dict[str, t.Any]]
    ) -> tsi.CallEndRes:
        if self.should_batch:
            req_as_obj: tsi.CallEndReq
            if isinstance(req, dict):
                req_as_obj = tsi.CallEndReq.model_validate(req)
            else:
                req_as_obj = req
            self.call_processor.enqueue([EndBatchItem(req=req_as_obj)])
            return tsi.CallEndRes()
        return self._generic_request("/call/end", req, tsi.CallEndReq, tsi.CallEndRes)

    def call_read(
        self, req: t.Union[tsi.CallReadReq, t.Dict[str, t.Any]]
    ) -> tsi.CallReadRes:
        return self._generic_request(
            "/call/read", req, tsi.CallReadReq, tsi.CallReadRes
        )

    def calls_query(
        self, req: t.Union[tsi.CallsQueryReq, t.Dict[str, t.Any]]
    ) -> tsi.CallsQueryRes:
        return self._generic_request(
            "/calls/query", req, tsi.CallsQueryReq, tsi.CallsQueryRes
        )

<<<<<<< HEAD
    def calls_query_stats(
        self, req: t.Union[tsi.CallsQueryStatsReq, t.Dict[str, t.Any]]
    ) -> tsi.CallsQueryStatsRes:
        return self._generic_request(
            "/calls/query_stats", req, tsi.CallsQueryStatsReq, tsi.CallsQueryStatsRes
=======
    def calls_delete(
        self, req: t.Union[tsi.CallsDeleteReq, t.Dict[str, t.Any]]
    ) -> tsi.CallsDeleteRes:
        return self._generic_request(
            "/calls/delete", req, tsi.CallsDeleteReq, tsi.CallsDeleteRes
>>>>>>> 71bf9bbf
        )

    # Op API

    def op_create(
        self, req: t.Union[tsi.OpCreateReq, t.Dict[str, t.Any]]
    ) -> tsi.OpCreateRes:
        return self._generic_request(
            "/op/create", req, tsi.OpCreateReq, tsi.OpCreateRes
        )

    def op_read(self, req: t.Union[tsi.OpReadReq, t.Dict[str, t.Any]]) -> tsi.OpReadRes:
        return self._generic_request("/op/read", req, tsi.OpReadReq, tsi.OpReadRes)

    def ops_query(
        self, req: t.Union[tsi.OpQueryReq, t.Dict[str, t.Any]]
    ) -> tsi.OpQueryRes:
        return self._generic_request("/ops/query", req, tsi.OpQueryReq, tsi.OpQueryRes)

    # Obj API

    def obj_create(
        self, req: t.Union[tsi.ObjCreateReq, t.Dict[str, t.Any]]
    ) -> tsi.ObjCreateRes:
        return self._generic_request(
            "/obj/create", req, tsi.ObjCreateReq, tsi.ObjCreateRes
        )

    def obj_read(
        self, req: t.Union[tsi.ObjReadReq, t.Dict[str, t.Any]]
    ) -> tsi.ObjReadRes:
        return self._generic_request("/obj/read", req, tsi.ObjReadReq, tsi.ObjReadRes)

    def objs_query(
        self, req: t.Union[tsi.ObjQueryReq, t.Dict[str, t.Any]]
    ) -> tsi.ObjQueryRes:
        return self._generic_request(
            "/objs/query", req, tsi.ObjQueryReq, tsi.ObjQueryRes
        )

    def table_create(
        self, req: t.Union[tsi.TableCreateReq, t.Dict[str, t.Any]]
    ) -> tsi.TableCreateRes:
        return self._generic_request(
            "/table/create", req, tsi.TableCreateReq, tsi.TableCreateRes
        )

    def table_query(
        self, req: t.Union[tsi.TableQueryReq, t.Dict[str, t.Any]]
    ) -> tsi.TableQueryRes:
        return self._generic_request(
            "/table/query", req, tsi.TableQueryReq, tsi.TableQueryRes
        )

    def refs_read_batch(
        self, req: t.Union[tsi.RefsReadBatchReq, t.Dict[str, t.Any]]
    ) -> tsi.RefsReadBatchRes:
        return self._generic_request(
            "/refs/read_batch", req, tsi.RefsReadBatchReq, tsi.RefsReadBatchRes
        )

    @tenacity.retry(
        stop=tenacity.stop_after_delay(REMOTE_REQUEST_RETRY_DURATION),
        wait=tenacity.wait_exponential_jitter(
            initial=1, max=REMOTE_REQUEST_RETRY_MAX_INTERVAL
        ),
        retry=tenacity.retry_if_exception(_is_retryable_exception),
        before_sleep=_log_retry,
        retry_error_callback=_log_failure,
        reraise=True,
    )
    def file_create(self, req: tsi.FileCreateReq) -> tsi.FileCreateRes:
        r = requests.post(
            self.trace_server_url + "/files/create",
            auth=self._auth,
            data={"project_id": req.project_id},
            files={"file": (req.name, req.content)},
        )
        r.raise_for_status()
        return tsi.FileCreateRes.model_validate(r.json())

    @tenacity.retry(
        stop=tenacity.stop_after_delay(REMOTE_REQUEST_RETRY_DURATION),
        wait=tenacity.wait_exponential_jitter(
            initial=1, max=REMOTE_REQUEST_RETRY_MAX_INTERVAL
        ),
        retry=tenacity.retry_if_exception(_is_retryable_exception),
        before_sleep=_log_retry,
        retry_error_callback=_log_failure,
        reraise=True,
    )
    def file_content_read(self, req: tsi.FileContentReadReq) -> tsi.FileContentReadRes:
        r = requests.post(
            self.trace_server_url + "/files/content",
            json={"project_id": req.project_id, "digest": req.digest},
            auth=self._auth,
        )
        r.raise_for_status()
        # TODO: Should stream to disk rather than to memory
        bytes = io.BytesIO()
        bytes.writelines(r.iter_content())
        bytes.seek(0)
        return tsi.FileContentReadRes(content=bytes.read())<|MERGE_RESOLUTION|>--- conflicted
+++ resolved
@@ -253,19 +253,19 @@
             "/calls/query", req, tsi.CallsQueryReq, tsi.CallsQueryRes
         )
 
-<<<<<<< HEAD
+
     def calls_query_stats(
         self, req: t.Union[tsi.CallsQueryStatsReq, t.Dict[str, t.Any]]
     ) -> tsi.CallsQueryStatsRes:
         return self._generic_request(
             "/calls/query_stats", req, tsi.CallsQueryStatsReq, tsi.CallsQueryStatsRes
-=======
+        )
+
     def calls_delete(
         self, req: t.Union[tsi.CallsDeleteReq, t.Dict[str, t.Any]]
     ) -> tsi.CallsDeleteRes:
         return self._generic_request(
             "/calls/delete", req, tsi.CallsDeleteReq, tsi.CallsDeleteRes
->>>>>>> 71bf9bbf
         )
 
     # Op API
