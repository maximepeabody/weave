import dataclasses
import json
import typing


from ..api import op, weave_class
from .. import ops_arrow
from .. import weave_types as types
from .. import artifact_fs
from .. import artifact_wandb
from .. import errors
from .. import wandb_util
from .. import weave_internal
from .. import engine_trace
from . import wbmedia


@dataclasses.dataclass(frozen=True)
class TableType(types.ObjectType):
    name = "table"

    def property_types(self):
        return {"_rows": ops_arrow.ArrowWeaveListType(types.TypedDict({}))}


@weave_class(weave_type=TableType)
class Table:
    def __init__(self, _rows):
        self._rows = _rows

    @op(
        name="table-rowsType",
        input_type={"table": TableType()},
        output_type=types.TypeType(),
    )
    def rows_type(table):
        ttype = types.TypeRegistry.type_of(table._rows)
        return ttype

    @op(
        name="table-rows",
        input_type={"table": TableType()},
        output_type=ops_arrow.ArrowWeaveListType(types.TypedDict({})),
        refine_output_type=rows_type,
    )
    def rows(table):
        return table._rows


@dataclasses.dataclass(frozen=True)
class PartitionedTableType(types.ObjectType):
    name = "partitioned-table"

    def property_types(self):
        return {
            "_rows": ops_arrow.ArrowWeaveListType(types.TypedDict({})),
            "_file": artifact_fs.FilesystemArtifactFileType(),
            "partitionedTable": types.TypedDict({"parts_path": types.String()}),
        }


@weave_class(weave_type=PartitionedTableType)
class PartitionedTable:
    def __init__(self, _rows, _file, partitionedTable):
        self._rows = _rows
        self._file = _file
        self.partitionedTable = partitionedTable

    @op(
        name="partitionedtable-file",
        input_type={"partitionedTable": PartitionedTableType()},
        output_type=artifact_fs.FilesystemArtifactFileType(),
    )
    def partitioned_file(partitionedTable):
        return partitionedTable._file

    @op(
        name="partitionedtable-rowsType",
        input_type={"partitionedtable": PartitionedTableType()},
        output_type=types.TypeType(),
    )
    def partitioned_rows_type(partitionedtable):
        ttype = types.TypeRegistry.type_of(partitionedtable._rows)
        return ttype

    @op(
        name="partitionedtable-rows",
        input_type={"partitionedtable": PartitionedTableType()},
        output_type=ops_arrow.ArrowWeaveListType(types.TypedDict({})),
        refine_output_type=partitioned_rows_type,
    )
    def rows(partitionedtable):
        return partitionedtable._rows


@dataclasses.dataclass(frozen=True)
class JoinedTableType(types.ObjectType):
    name = "joined-table"

    def property_types(self):
        return {
            "_rows": ops_arrow.ArrowWeaveListType(types.TypedDict({})),
            "_file": artifact_fs.FilesystemArtifactFileType(),
        }


@weave_class(weave_type=JoinedTableType)
class JoinedTable:
    def __init__(self, _rows, _file):
        self._rows = _rows
        self._file = _file

    @op(
        name="joinedtable-file",
        input_type={"joinedTable": JoinedTableType()},
        output_type=artifact_fs.FilesystemArtifactFileType(),
    )
    def joined_file(joinedTable):
        return joinedTable._file

    @op(
        name="joinedtable-rowsType",
        input_type={"joinedtable": JoinedTableType()},
        output_type=types.TypeType(),
    )
    def joined_rows_type(joinedtable):
        ttype = types.TypeRegistry.type_of(joinedtable._rows)
        return ttype

    @op(
        name="joinedtable-rows",
        input_type={"joinedtable": JoinedTableType()},
        output_type=ops_arrow.ArrowWeaveListType(types.TypedDict({})),
        refine_output_type=joined_rows_type,
    )
    def rows(joinedtable):
        return joinedtable._rows


def _data_is_legacy_run_file_format(data):
    return "columns" in data and "data" in data


def _data_is_weave_file_format(data):
    return "columns" in data and "data" in data and "column_types" in data


def _sample_rows(data: list, max_rows: int = 1000) -> list:
    data_len = len(data)
    if data_len > max_rows:
        split_size = max_rows // 3
        gap_size = (data_len - max_rows) // 2
        start_split = data[:split_size]
        middle_start = split_size + gap_size
        middle_split = data[middle_start : middle_start + split_size]
        end_split = data[-split_size:]
        return start_split + middle_split + end_split
    return data


def _infer_type_from_cell(cell: typing.Any) -> types.Type:
    if isinstance(cell, dict) and "_type" in cell and isinstance(cell["_type"], str):
        maybe_type = types.type_name_to_type(cell["_type"])
        if maybe_type is not None:
            return maybe_type()
    return types.TypeRegistry.type_of(cell)


def _infer_type_from_row_dict(row: dict) -> types.Type:
    return types.TypedDict({k: _infer_type_from_cell(v) for k, v in row.items()})


def _infer_type_from_col_list(row: list) -> types.Type:
    running_type: types.Type = types.UnknownType()
    for cell in row:
        running_type = types.merge_types(running_type, _infer_type_from_cell(cell))
    return running_type


def _infer_type_from_row_dicts(rows: list[dict]) -> types.TypedDict:
    if len(rows) == 0:
        return types.TypedDict({})
    running_type: types.Type = types.UnknownType()
    for row in rows:
        running_type = types.merge_types(running_type, _infer_type_from_row_dict(row))
    if not isinstance(running_type, types.TypedDict):
        raise errors.WeaveInternalError(
            f"Expected running_type to be a TypedDict, but got {running_type}"
        )
    return running_type


def _get_rows_and_object_type_from_legacy_format(
    data: dict,
) -> tuple[list, types.TypedDict]:
    # W&B dataframe columns are ints, we always want strings
    data["columns"] = [str(c) for c in data["columns"]]
    rows = [dict(zip(data["columns"], row)) for row in data["data"]]
    object_type = _infer_type_from_row_dicts(_sample_rows(rows))
    return rows, object_type


@dataclasses.dataclass
class PeerTableReader:
    """
    Provides a simple interface for reading rows from a peer table. Peer tables
    can be read via index - which is straight forward. Peer tables can be read
    via a column key - which we want to return the first row which matches this
    value (think of it like a join but just getting the first value.) We can
    optimize this by saving the reverse index map while reading and only read
    the necessary rows. This means we will only visit each "cell" in the table
    at most 1 time.
    """

    peer_rows: list[dict]
    peer_object_type: types.TypedDict
    lookup_map: dict[str, dict[str, int]] = dataclasses.field(default_factory=dict)
    scan_loc: dict[str, int] = dataclasses.field(default_factory=dict)

    def row_at_index(self, index: int) -> dict:
        return self.peer_rows[index]

    def row_at_key(self, column: str, key: str) -> typing.Optional[dict]:
        # First, we create a default index map for this column if it doesn't
        # exist.
        if column not in self.lookup_map:
            self.lookup_map[column] = {}
            self.scan_loc[column] = 0
        index_map = self.lookup_map[column]

        # If we have already seen this key, we can just return the row
        if key in index_map:
            return self.peer_rows[index_map[key]]

        # Otherwise, we scan the table until we find the key
        # creating a reverse index map as we go. This allows
        # us to break early, and continue the scan later if needed.
        while self.scan_loc[column] < len(self.peer_rows):
            curr_row = self.peer_rows[self.scan_loc[column]]
            cell_val = curr_row[column]
            if cell_val not in index_map:
                index_map[cell_val] = self.scan_loc[column]
            if cell_val == key:
                return curr_row
            self.scan_loc[column] += 1
        return None


def _in_place_join_in_linked_tables(
    rows: list[dict],
    object_type: types.TypedDict,
    column_types: wandb_util.Weave0TypeJson,
    file: artifact_fs.FilesystemArtifactFile,
) -> typing.Tuple[list[dict], types.TypedDict]:
    """
    This function will join in any peer linked tables. This is done by replacing
    the column with the source table's index (or key) with the peer table's row.
    This is done in place, and the object type is updated to reflect the new
    column types.

    Note: We are currently doing this "eagerly". However, it is reasonable to
    assume that once we can read table types quickly, we can differ this
    calculate in the form of a ref.
    """
    type_map = column_types["params"]["type_map"]
    for column_name, column_type in type_map.items():
        if (
            column_type["wb_type"] == "wandb.TableForeignIndex"
            or column_type["wb_type"] == "wandb.TableForeignKey"
        ):
            peer_file = file.artifact.path_info(column_type["params"]["table"])
            if peer_file is None or isinstance(
                peer_file, artifact_fs.FilesystemArtifactDir
            ):
                raise errors.WeaveInternalError("Peer file is None or a directory")
            with peer_file.open() as f:
                tracer = engine_trace.tracer()
                with tracer.trace("peer_table:jsonload"):
                    peer_data = json.load(f)
            peer_rows, peer_object_type = _get_rows_and_object_type_from_weave_format(
                peer_data, peer_file
            )
            peer_reader = PeerTableReader(peer_rows, peer_object_type)

            # Update the row values
            for row in rows:
                if column_type["wb_type"] == "wandb.TableForeignIndex":
                    row[column_name] = peer_reader.row_at_index(row[column_name])
                else:
                    row[column_name] = peer_reader.row_at_key(
                        column_type["params"]["col_name"], row[column_name]
                    )

            # update the object type
            object_type.property_types[column_name] = peer_object_type

    return rows, object_type


def _get_rows_and_object_type_from_weave_format(
    data: typing.Any, file: artifact_fs.FilesystemArtifactFile
) -> tuple[list, types.TypedDict]:
    rows = []
    artifact = file.artifact
    if not isinstance(artifact, artifact_wandb.WandbArtifact):
        raise errors.WeaveInternalError(
            "Weave table file format is only supported for wandb artifacts"
        )
    row_data = data["data"]
    column_types = data["column_types"]
    converted_object_type = wandb_util.weave0_type_json_to_weave1_type(column_types)
    if not isinstance(converted_object_type, types.TypedDict):
        raise errors.WeaveInternalError(
            "Weave table file format only supports typed dicts"
        )
    # Fix two things:
    # 1. incoming table column names may not match the order of column_types
    # 2. if we had an unknown (happens when old type is "PythonObjectType")
    #    we need to manually detect the type.
    obj_prop_types = {}
    for i, key in enumerate(data["columns"]):
        if key not in converted_object_type.property_types:
            # Since when a WB table is saved with a numeric column name, it is
            # stored as a number in `columns` but a string in the keys of
            # `properties`. This patch is to handle that case. A similar case
            # had to be handled in Weave0
            if str(key) in converted_object_type.property_types:
                key = str(key)
            else:
                raise errors.WeaveTableDeserializationError(
                    f"Column name {key} not found in column_types"
                )
        col_type = converted_object_type.property_types[key]
        if col_type.assign_type(types.UnknownType()):
            # Sample some data to detect the type. Otherwise this
            # can be very expensive. This could cause down-stream crashes,
            # for example if we don't realize that a column is union of string
            # and int, saving to arrow will crash.
            unknown_col_example_data = [row[i] for row in _sample_rows(row_data)]
            obj_prop_types[key] = _infer_type_from_col_list(unknown_col_example_data)
        else:
            obj_prop_types[key] = col_type
    object_type = types.TypedDict(obj_prop_types)

    def _create_media_type_for_cell(cell: dict) -> typing.Any:
        file_type = cell["_type"]
        file_path = cell["path"]
        if file_type == "image-file":
            return wbmedia.ImageArtifactFileRef(
                artifact=file.artifact,
                path=file_path,
                format=cell["format"],
                height=cell["height"],
                width=cell["width"],
                sha256=cell.get("sha256", file_path),
            )
        elif file_type in [
            "audio-file",
            "bokeh-file",
            "video-file",
            "object3D-file",
            "molecule-file",
            "html-file",
        ]:
            type_cls = types.type_name_to_type(file_type)
            if type_cls is not None and type_cls.instance_class is not None:
                return type_cls.instance_class(file.artifact, file_path)
        else:
            raise errors.WeaveTableDeserializationError(
                f"Unsupported media type {file_type}"
            )

    def _process_cell_value(cell: typing.Any) -> typing.Any:
        if isinstance(cell, list):
            cell = [_process_cell_value(c) for c in cell]
        elif isinstance(cell, dict):
            if "_type" in cell and "path" in cell:
                cell = _create_media_type_for_cell(cell)
            else:
                cell = {k: _process_cell_value(v) for k, v in cell.items()}
        return cell

    for data_row in row_data:
        row: dict[str, typing.Any] = {}
        for col_name, val in zip(data["columns"], data_row):
            row[str(col_name)] = _process_cell_value(val)
        rows.append(row)

<<<<<<< HEAD
    rows, object_type = _in_place_join_in_linked_tables(
        rows, object_type, column_types, file
    )

=======
>>>>>>> 9f52ba03
    return rows, object_type


@dataclasses.dataclass
class _TableLikeAWLFromFileResult:
    awl: ops_arrow.ArrowWeaveList
    data: dict


def _get_table_like_awl_from_file(
    file: typing.Union[
        artifact_fs.FilesystemArtifactFile, artifact_fs.FilesystemArtifactDir, None
    ],
) -> _TableLikeAWLFromFileResult:
    tracer = engine_trace.tracer()
    if file is None or isinstance(file, artifact_fs.FilesystemArtifactDir):
        raise errors.WeaveInternalError("File is None or a directory")
    with file.open() as f:
        with tracer.trace("get_table:jsonload"):
            data = json.load(f)

    if file.path.endswith(".joined-table.json"):
        awl = _get_joined_table_awl_from_file(data, file)
    elif file.path.endswith(".partitioned-table.json"):
        awl = _get_partitioned_table_awl_from_file(data, file)
    elif file.path.endswith(".table.json"):
        awl = _get_table_awl_from_file(data, file)
    else:
        raise errors.WeaveInternalError(
            f"Unknown table file format for path: {file.path}"
        )
    return _TableLikeAWLFromFileResult(awl, data)


def _get_table_awl_from_file(
    data: dict, file: artifact_fs.FilesystemArtifactFile
) -> "ops_arrow.ArrowWeaveList":
    tracer = engine_trace.tracer()
    rows: list = []
    object_type = None

    with tracer.trace("get_table:get_rows_and_object_type"):
        if _data_is_weave_file_format(data):
            rows, object_type = _get_rows_and_object_type_from_weave_format(data, file)
        elif _data_is_legacy_run_file_format(data):
            rows, object_type = _get_rows_and_object_type_from_legacy_format(data)
        else:
            raise errors.WeaveInternalError("Unknown table file format for data")

    with tracer.trace("get_table:to_arrow"):
        return ops_arrow.to_arrow_from_list_and_artifact(
            rows, object_type, file.artifact
        )


def _get_partitioned_table_awl_from_file(
    data: dict, file: artifact_fs.FilesystemArtifactFile
) -> ops_arrow.ArrowWeaveList:
    parts_path_root = data["parts_path"]

    all_aws: list[ops_arrow.ArrowWeaveList] = []
    part_dir = file.artifact.path_info(parts_path_root)
    if isinstance(part_dir, artifact_fs.FilesystemArtifactDir):
        for file in part_dir.files.values():
            all_aws.append(_get_table_like_awl_from_file(file).awl)
    arrow_weave_list = ops_arrow.list_.concat.raw_resolve_fn(all_aws)
    return arrow_weave_list


def _get_joined_table_awl_from_file(
    data: dict, file: artifact_fs.FilesystemArtifactFile
) -> ops_arrow.ArrowWeaveList:
    join_key = data["join_key"]

    table_1_path = data["table1"]
    table_2_path = data["table2"]

    awl_1 = _get_table_like_awl_from_file(file.artifact.path_info(table_1_path)).awl
    awl_2 = _get_table_like_awl_from_file(file.artifact.path_info(table_2_path)).awl

    join_fn_1 = weave_internal.define_fn(
        {"row": awl_1.object_type}, lambda row: row[join_key]
    )
    join_fn_2 = weave_internal.define_fn(
        {"row": awl_2.object_type}, lambda row: row[join_key]
    )

    # Note: in WeaveJS, we allow the user to specify the join type, but
    # in practice it is always a full-outer join. If we want to parameterize that
    # then we need to filter out the unneeded rows in joinedTable-rows since we
    # eagerly construct the rows here.
    arrow_weave_list = ops_arrow.list_.join_2.raw_resolve_fn(
        awl_1, awl_2, join_fn_1.val, join_fn_2.val, "0", "1", True, True
    )
    return arrow_weave_list


@op(name="file-table")
def file_table(file: artifact_fs.FilesystemArtifactFile) -> Table:
    return Table(_get_table_like_awl_from_file(file).awl)


@op(name="file-partitionedTable")
def partitioned_table(file: artifact_fs.FilesystemArtifactFile) -> PartitionedTable:
    res = _get_table_like_awl_from_file(file)
    return PartitionedTable(res.awl, file, res.data)


@op(name="file-joinedTable")
def joined_table(file: artifact_fs.FilesystemArtifactFile) -> JoinedTable:
    return JoinedTable(_get_table_like_awl_from_file(file).awl, file)<|MERGE_RESOLUTION|>--- conflicted
+++ resolved
@@ -386,13 +386,10 @@
             row[str(col_name)] = _process_cell_value(val)
         rows.append(row)
 
-<<<<<<< HEAD
     rows, object_type = _in_place_join_in_linked_tables(
         rows, object_type, column_types, file
     )
 
-=======
->>>>>>> 9f52ba03
     return rows, object_type
 
 
