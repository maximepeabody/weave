import os
from . import graph_client
from . import graph_client_local
from . import graph_client_wandb_art_st
from .trace_server import graph_client_trace, remote_http_trace_server
from . import context_state
from . import errors
from . import autopatch
from .chobj import chobj
from . import weave_client


class InitializedClient:
    def __init__(self, client: graph_client.GraphClient):
        self.client = client
        self.graph_client_token = context_state._graph_client.set(client)
        self.ref_tracking_token = context_state._ref_tracking_enabled.set(True)
        self.eager_mode_token = context_state._eager_mode.set(True)
        self.serverless_io_service_token = context_state._serverless_io_service.set(
            True
        )

    def reset(self) -> None:
        context_state._graph_client.reset(self.graph_client_token)
        context_state._ref_tracking_enabled.reset(self.ref_tracking_token)
        context_state._eager_mode.reset(self.eager_mode_token)
        context_state._serverless_io_service.reset(self.serverless_io_service_token)


def get_entity_project_from_project_name(project_name: str) -> tuple[str, str]:
    from . import wandb_api

    fields = project_name.split("/")
    if len(fields) == 1:
        api = wandb_api.get_wandb_api_sync()
        try:
            entity_name = api.default_entity_name()
        except AttributeError:
            raise errors.WeaveWandbAuthenticationException(
                'weave init requires wandb. Run "wandb login"'
            )
        project_name = fields[0]
    elif len(fields) == 2:
        entity_name, project_name = fields
    else:
        raise ValueError(
            'project_name must be of the form "<project_name>" or "<entity_name>/<project_name>"'
        )
    if not entity_name:
        raise ValueError("entity_name must be non-empty")

    return entity_name, project_name


def init_chobj() -> InitializedClient:
    # entity_name, project_name = get_entity_project_from_project_name(project_name)
    client = chobj.ObjectClient()

    init_client = InitializedClient(client)  # type: ignore

    # autopatching is only supporte for the wandb client, because OpenAI calls are not
    # logged in local mode currently. When that's fixed, this autopatch call can be
    # moved to InitializedClient.__init__
    autopatch.autopatch()

    return init_client


def init_weave(project_name: str) -> InitializedClient:
    from . import wandb_api

    # entity_name, project_name = get_entity_project_from_project_name(project_name)
    entity_name, project_name = project_name.split("/", 1)

<<<<<<< HEAD
    # remote_server = remote_http_trace_server.RemoteHTTPTraceServer.from_env(True)
    from .trace_server.clickhouse_trace_server_batched import ClickHouseTraceServer

    # wandb_context = wandb_api.get_wandb_api_context()
    # if wandb_context is not None and wandb_context.api_key is not None:
    #     remote_server.set_auth(("api", wandb_context.api_key))

    server = ClickHouseTraceServer(host="localhost")
    client = weave_client.WeaveClient(entity_name, project_name, server)

    init_client = InitializedClient(client)
    # entity_name, project_name = get_entity_project_from_project_name(project_name)
    from .trace_server.clickhouse_trace_server_batched import ClickHouseTraceServer

    # client = weave_client.WeaveClient(ClickHouseTraceServer(host="localhost"))

    init_client = InitializedClient(client)  # type: ignore
=======
    remote_server = remote_http_trace_server.RemoteHTTPTraceServer.from_env(True)
    # from .trace_server.clickhouse_trace_server_batched import ClickHouseTraceServer

    wandb_context = wandb_api.get_wandb_api_context()
    if wandb_context is not None and wandb_context.api_key is not None:
        remote_server.set_auth(("api", wandb_context.api_key))

    # server = ClickHouseTraceServer(host="localhost")
    client = weave_client.WeaveClient(entity_name, project_name, remote_server)

    init_client = InitializedClient(client)
    # entity_name, project_name = get_entity_project_from_project_name(project_name)
    # from .trace_server.clickhouse_trace_server_batched import ClickHouseTraceServer

    # client = weave_client.WeaveClient(ClickHouseTraceServer(host="localhost"))

    # init_client = InitializedClient(client)  # type: ignore
>>>>>>> 84ced716

    # autopatching is only supporte for the wandb client, because OpenAI calls are not
    # logged in local mode currently. When that's fixed, this autopatch call can be
    # moved to InitializedClient.__init__
    autopatch.autopatch()

    return init_client


def init_wandb(project_name: str) -> InitializedClient:
    entity_name, project_name = get_entity_project_from_project_name(project_name)
    client = graph_client_wandb_art_st.GraphClientWandbArtStreamTable(
        entity_name, project_name
    )

    init_client = InitializedClient(client)

    # autopatching is only supporte for the wandb client, because OpenAI calls are not
    # logged in local mode currently. When that's fixed, this autopatch call can be
    # moved to InitializedClient.__init__
    autopatch.autopatch()

    return init_client


def init_local() -> InitializedClient:
    client = graph_client_local.GraphClientLocal()
    return InitializedClient(client)


def init_trace_remote(project_name: str) -> InitializedClient:
    from . import wandb_api

    wandb_api.init()

    entity_name, project_name = get_entity_project_from_project_name(project_name)

    remote_server = remote_http_trace_server.RemoteHTTPTraceServer.from_env(True)
    wandb_context = wandb_api.get_wandb_api_context()
    if wandb_context is not None and wandb_context.api_key is not None:
        remote_server.set_auth(("api", wandb_context.api_key))

    client = graph_client_trace.GraphClientTraceWithArtifactStorage(
        entity_name, project_name, remote_server
    )

    init_client = InitializedClient(client)

    # autopatching is only supporte for the wandb client, because OpenAI calls are not
    # logged in local mode currently. When that's fixed, this autopatch call can be
    # moved to InitializedClient.__init__
    autopatch.autopatch()

    return init_client<|MERGE_RESOLUTION|>--- conflicted
+++ resolved
@@ -72,25 +72,6 @@
     # entity_name, project_name = get_entity_project_from_project_name(project_name)
     entity_name, project_name = project_name.split("/", 1)
 
-<<<<<<< HEAD
-    # remote_server = remote_http_trace_server.RemoteHTTPTraceServer.from_env(True)
-    from .trace_server.clickhouse_trace_server_batched import ClickHouseTraceServer
-
-    # wandb_context = wandb_api.get_wandb_api_context()
-    # if wandb_context is not None and wandb_context.api_key is not None:
-    #     remote_server.set_auth(("api", wandb_context.api_key))
-
-    server = ClickHouseTraceServer(host="localhost")
-    client = weave_client.WeaveClient(entity_name, project_name, server)
-
-    init_client = InitializedClient(client)
-    # entity_name, project_name = get_entity_project_from_project_name(project_name)
-    from .trace_server.clickhouse_trace_server_batched import ClickHouseTraceServer
-
-    # client = weave_client.WeaveClient(ClickHouseTraceServer(host="localhost"))
-
-    init_client = InitializedClient(client)  # type: ignore
-=======
     remote_server = remote_http_trace_server.RemoteHTTPTraceServer.from_env(True)
     # from .trace_server.clickhouse_trace_server_batched import ClickHouseTraceServer
 
@@ -108,7 +89,6 @@
     # client = weave_client.WeaveClient(ClickHouseTraceServer(host="localhost"))
 
     # init_client = InitializedClient(client)  # type: ignore
->>>>>>> 84ced716
 
     # autopatching is only supporte for the wandb client, because OpenAI calls are not
     # logged in local mode currently. When that's fixed, this autopatch call can be
