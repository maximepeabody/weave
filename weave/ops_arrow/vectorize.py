--- conflicted
+++ resolved
@@ -612,15 +612,11 @@
 
 
 def _apply_fn_node(awl: ArrowWeaveList, fn: graph.OutputNode) -> ArrowWeaveList:
-<<<<<<< HEAD
     # Need to resolve static to get fetching functions out of Const
     # nodes to work here. (just like in execute_fast)
     from .. import execute_fast
 
     fn = execute_fast._resolve_static_branches(fn)
-    vecced = vectorize(fn)
-=======
     vecced = vectorize(_ensure_variadic_fn(fn, awl.object_type))
->>>>>>> 71e1f6e6
     called = _call_vectorized_fn_node_maybe_awl(awl, vecced)
     return _call_and_ensure_awl(awl, called)