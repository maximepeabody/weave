"""These are the top-level functions in the `import weave` namespace."""

<<<<<<< HEAD
import time
import typing
from typing import Optional, Union
import os
import contextlib
import dataclasses
from typing import Any
import threading

from . import urls

from weave.legacy import graph as _graph
from weave.legacy.graph import Node

# If this is not imported, serialization of Weave Nodes is incorrect!
from weave.legacy import graph_mapper as _graph_mapper

from . import storage as _storage
from . import ref_base as _ref_base
from weave.legacy import artifact_wandb as _artifact_wandb
from weave.legacy import wandb_api as _wandb_api

from . import weave_internal as _weave_internal
from . import errors as _errors

from . import util as _util

from weave.legacy import context as _context
from weave.legacy import context_state as _context_state
from weave.legacy import run as _run
from . import weave_init as _weave_init
from . import weave_client as _weave_client
from weave import client_context
from weave.call_context import get_current_call as get_current_call
from weave.trace import context as trace_context
from .trace.constants import TRACE_OBJECT_EMOJI
from weave.trace.refs import ObjectRef, parse_uri

# exposed as part of api
from . import weave_types as types

# needed to enable automatic numpy serialization
from . import types_numpy as _types_numpy

from . import errors
from weave.legacy.decorators import weave_class, mutation, type
from weave.trace.op import Op, op

from . import usage_analytics
from weave.legacy.context import (
    use_fixed_server_port,
    use_frontend_devmode,
    # eager_execution,
    use_lazy_execution,
)

from weave.legacy.panel import Panel

from weave.legacy.arrow.list_ import ArrowWeaveList as WeaveList
from .table import Table


def save(node_or_obj, name=None):
    from weave.legacy.ops_primitives.weave_api import save, get

    if isinstance(node_or_obj, _graph.Node):
        return save(node_or_obj, name=name)
    else:
        # If the user does not provide a branch, then we explicitly set it to
        # the default branch, "latest".
        branch = None
        name_contains_branch = name is not None and ":" in name
        if not name_contains_branch:
            branch = "latest"
        ref = _storage.save(node_or_obj, name=name, branch=branch)
        if name is None:
            # if the user didn't provide a name, the returned reference
            # will be to the specific version
            uri = ref.uri
        else:
            # otherwise the reference will be to whatever branch was provided
            # or the "latest" branch if only a name was provided.
            uri = ref.branch_uri
        return get(str(uri))


def get(ref_str):
    obj = _storage.get(ref_str)
    ref = typing.cast(_ref_base.Ref, _storage._get_ref(obj))
    return _weave_internal.make_const_node(ref.type, obj)


def use(nodes, client=None):
    usage_analytics.use_called()
    if client is None:
        client = _context.get_client()
    return _weave_internal.use(nodes, client)


def _get_ref(obj):
    if isinstance(obj, _storage.Ref):
        return obj
    ref = _storage.get_ref(obj)
    if ref is None:
        raise _errors.WeaveApiError("obj is not a weave object: %s" % obj)
    return ref


def versions(obj):
    if isinstance(obj, _graph.ConstNode):
        obj = obj.val
    elif isinstance(obj, _graph.OutputNode):
        obj = use(obj)
    ref = _get_ref(obj)
    return ref.versions()  # type: ignore


def expr(obj):
    ref = _get_ref(obj)
    return _trace.get_obj_expr(ref)


def type_of(obj: typing.Any) -> types.Type:
    return types.TypeRegistry.type_of(obj)


# def weave(obj: typing.Any) -> RuntimeConstNode:
#     return _weave_internal.make_const_node(type_of(obj), obj)  # type: ignore


def from_pandas(df):
    return _ops.pandas_to_awl(df)


#### Newer API below


def init(project_name: str) -> _weave_client.WeaveClient:
    """Initialize weave tracking, logging to a wandb project.

    Logging is initialized globally, so you do not need to keep a reference
    to the return value of init.

    Following init, calls of weave.op() decorated functions will be logged
    to the specified project.

    Args:
        project_name: The name of the Weights & Biases project to log to.

    Returns:
        A Weave client.
    """
    # This is the stream-table backend. Disabling it in favor of the new
    # trace-server backend.
    # return _weave_init.init_wandb(project_name).client
    # return _weave_init.init_trace_remote(project_name).client
    return _weave_init.init_weave(project_name).client


@contextlib.contextmanager
def remote_client(
    project_name,
) -> typing.Iterator[_weave_init.weave_client.WeaveClient]:
    inited_client = _weave_init.init_weave(project_name)
    try:
        yield inited_client.client
    finally:
        inited_client.reset()


# This is currently an internal interface. We'll expose something like it though ("offline" mode)
def init_local_client() -> _weave_client.WeaveClient:
    return _weave_init.init_local().client


@contextlib.contextmanager
def local_client() -> typing.Iterator[_weave_client.WeaveClient]:
    inited_client = _weave_init.init_local()
    try:
        yield inited_client.client
    finally:
        inited_client.reset()


def publish(obj: typing.Any, name: Optional[str] = None) -> _weave_client.ObjectRef:
    """Save and version a python object.

    If an object with name already exists, and the content hash of obj does
    not match the latest version of that object, a new version will be created.

    TODO: Need to document how name works with this change.

    Args:
        obj: The object to save and version.
        name: The name to save the object under.

    Returns:
        A weave Ref to the saved object.
    """
    client = client_context.weave_client.require_weave_client()

    # Save name precedence:
    save_name = (
        name  # Explicit publish name
        or getattr(obj, "name", None)  # Name already defined on the object
        or getattr(obj, "_class_name", None)  # Class name of the object if it's a WeaveObject
        or obj.__class__.__name__  # Class name of the object if it's a regular python object
    )

    ref = client._save_object(obj, save_name, "latest")

    if isinstance(ref, _weave_client.ObjectRef):
        if isinstance(ref, _weave_client.OpRef):
            url = urls.op_version_path(
                ref.entity,
                ref.project,
                ref.name,
                ref.digest,
            )
        # TODO(gst): once frontend has direct dataset/model links
        # elif isinstance(obj, _weave_client.Dataset):
        else:
            url = urls.object_version_path(
                ref.entity,
                ref.project,
                ref.name,
                ref.digest,
            )
        print(f"{TRACE_OBJECT_EMOJI} Published to {url}")
    return ref


def ref(location: str) -> _weave_client.ObjectRef:
    """Construct a Ref to a Weave object.

    TODO: what happens if obj does not exist

    Args:
        location: A fully-qualified weave ref URI, or if weave.init() has been called, "name:version" or just "name" ("latest" will be used for version in this case).


    Returns:
        A weave Ref to the object.
    """
    if not "://" in location:
        client = client_context.weave_client.get_weave_client()
        if not client:
            raise ValueError("Call weave.init() first, or pass a fully qualified uri")
        if "/" in location:
            raise ValueError("'/' not currently supported in short-form URI")
        if ":" not in location:
            name = location
            version = "latest"
        else:
            name, version = location.split(":")
        location = str(client._ref_uri(name, version, "obj"))

    uri = parse_uri(location)
    if not isinstance(uri, _weave_client.ObjectRef):
        raise ValueError("Expected an object ref")
    return uri


def obj_ref(obj: typing.Any) -> typing.Optional[_weave_client.ObjectRef]:
    return _weave_client.get_ref(obj)


def output_of(obj: typing.Any) -> typing.Optional[_weave_client.Call]:
    client = client_context.weave_client.require_weave_client()

    ref = obj_ref(obj)
    if ref is None:
        return ref

    return client._ref_output_of(ref)


def as_op(fn: typing.Callable) -> Op:
    """Given a @weave.op() decorated function, return its Op.

    @weave.op() decorated functions are instances of Op already, so this
    function should be a no-op at runtime. But you can use it to satisfy type checkers
    if you need to access OpDef attributes in a typesafe way.

    Args:
        fn: A weave.op() decorated function.

    Returns:
        The Op of the function.
    """
    if not isinstance(fn, Op):
        raise ValueError("fn must be a weave.op() decorated function")
    return fn


import contextlib


@contextlib.contextmanager
def attributes(attributes: typing.Dict[str, typing.Any]) -> typing.Iterator:
    cur_attributes = {**trace_context.call_attributes.get()}
    cur_attributes.update(attributes)

    token = trace_context.call_attributes.set(cur_attributes)
    try:
        yield
    finally:
        trace_context.call_attributes.reset(token)


def serve(
    model_ref: ObjectRef,
    method_name: typing.Optional[str] = None,
    auth_entity: typing.Optional[str] = None,
    port: int = 9996,
    thread: bool = False,
) -> str:
    import uvicorn
    from .serve_fastapi import object_method_app

    client = client_context.weave_client.require_weave_client()
    # if not isinstance(
    #     client, _graph_client_wandb_art_st.GraphClientWandbArtStreamTable
    # ):
    #     raise ValueError("serve currently only supports wandb client")

    print(f"Serving {model_ref}")
    print(f"🥐 Server docs and playground at http://localhost:{port}/docs")
    print()
    os.environ["PROJECT_NAME"] = f"{client.entity}/{client.project}"
    os.environ["MODEL_REF"] = str(model_ref)

    wandb_api_ctx = _wandb_api.get_wandb_api_context()
    app = object_method_app(model_ref, method_name=method_name, auth_entity=auth_entity)
    trace_attrs = trace_context.call_attributes.get()

    def run():
        # This function doesn't return, because uvicorn.run does not
        # return.
        with _wandb_api.wandb_api_context(wandb_api_ctx):
            with attributes(trace_attrs):
                uvicorn.run(app, host="0.0.0.0", port=port)

    if _util.is_notebook():
        thread = True
    if thread:
        t = threading.Thread(target=run, daemon=True)
        t.start()
        time.sleep(1)
        return "http://localhost:%d" % port
    else:
        # Run should never return
        run()
    raise ValueError("Should not reach here")


def finish() -> None:
    """Stops logging to weave.

    Following finish, calls of weave.op() decorated functions will no longer be logged. You will need to run weave.init() again to resume logging.

    """
    _weave_init.finish()


__docspec__ = [
    init,
    publish,
    ref,
    get_current_call,
    finish,
]
=======
from .query_api import *
from .trace_api import *
>>>>>>> 8b0d5090
<|MERGE_RESOLUTION|>--- conflicted
+++ resolved
@@ -1,379 +1,4 @@
 """These are the top-level functions in the `import weave` namespace."""
 
-<<<<<<< HEAD
-import time
-import typing
-from typing import Optional, Union
-import os
-import contextlib
-import dataclasses
-from typing import Any
-import threading
-
-from . import urls
-
-from weave.legacy import graph as _graph
-from weave.legacy.graph import Node
-
-# If this is not imported, serialization of Weave Nodes is incorrect!
-from weave.legacy import graph_mapper as _graph_mapper
-
-from . import storage as _storage
-from . import ref_base as _ref_base
-from weave.legacy import artifact_wandb as _artifact_wandb
-from weave.legacy import wandb_api as _wandb_api
-
-from . import weave_internal as _weave_internal
-from . import errors as _errors
-
-from . import util as _util
-
-from weave.legacy import context as _context
-from weave.legacy import context_state as _context_state
-from weave.legacy import run as _run
-from . import weave_init as _weave_init
-from . import weave_client as _weave_client
-from weave import client_context
-from weave.call_context import get_current_call as get_current_call
-from weave.trace import context as trace_context
-from .trace.constants import TRACE_OBJECT_EMOJI
-from weave.trace.refs import ObjectRef, parse_uri
-
-# exposed as part of api
-from . import weave_types as types
-
-# needed to enable automatic numpy serialization
-from . import types_numpy as _types_numpy
-
-from . import errors
-from weave.legacy.decorators import weave_class, mutation, type
-from weave.trace.op import Op, op
-
-from . import usage_analytics
-from weave.legacy.context import (
-    use_fixed_server_port,
-    use_frontend_devmode,
-    # eager_execution,
-    use_lazy_execution,
-)
-
-from weave.legacy.panel import Panel
-
-from weave.legacy.arrow.list_ import ArrowWeaveList as WeaveList
-from .table import Table
-
-
-def save(node_or_obj, name=None):
-    from weave.legacy.ops_primitives.weave_api import save, get
-
-    if isinstance(node_or_obj, _graph.Node):
-        return save(node_or_obj, name=name)
-    else:
-        # If the user does not provide a branch, then we explicitly set it to
-        # the default branch, "latest".
-        branch = None
-        name_contains_branch = name is not None and ":" in name
-        if not name_contains_branch:
-            branch = "latest"
-        ref = _storage.save(node_or_obj, name=name, branch=branch)
-        if name is None:
-            # if the user didn't provide a name, the returned reference
-            # will be to the specific version
-            uri = ref.uri
-        else:
-            # otherwise the reference will be to whatever branch was provided
-            # or the "latest" branch if only a name was provided.
-            uri = ref.branch_uri
-        return get(str(uri))
-
-
-def get(ref_str):
-    obj = _storage.get(ref_str)
-    ref = typing.cast(_ref_base.Ref, _storage._get_ref(obj))
-    return _weave_internal.make_const_node(ref.type, obj)
-
-
-def use(nodes, client=None):
-    usage_analytics.use_called()
-    if client is None:
-        client = _context.get_client()
-    return _weave_internal.use(nodes, client)
-
-
-def _get_ref(obj):
-    if isinstance(obj, _storage.Ref):
-        return obj
-    ref = _storage.get_ref(obj)
-    if ref is None:
-        raise _errors.WeaveApiError("obj is not a weave object: %s" % obj)
-    return ref
-
-
-def versions(obj):
-    if isinstance(obj, _graph.ConstNode):
-        obj = obj.val
-    elif isinstance(obj, _graph.OutputNode):
-        obj = use(obj)
-    ref = _get_ref(obj)
-    return ref.versions()  # type: ignore
-
-
-def expr(obj):
-    ref = _get_ref(obj)
-    return _trace.get_obj_expr(ref)
-
-
-def type_of(obj: typing.Any) -> types.Type:
-    return types.TypeRegistry.type_of(obj)
-
-
-# def weave(obj: typing.Any) -> RuntimeConstNode:
-#     return _weave_internal.make_const_node(type_of(obj), obj)  # type: ignore
-
-
-def from_pandas(df):
-    return _ops.pandas_to_awl(df)
-
-
-#### Newer API below
-
-
-def init(project_name: str) -> _weave_client.WeaveClient:
-    """Initialize weave tracking, logging to a wandb project.
-
-    Logging is initialized globally, so you do not need to keep a reference
-    to the return value of init.
-
-    Following init, calls of weave.op() decorated functions will be logged
-    to the specified project.
-
-    Args:
-        project_name: The name of the Weights & Biases project to log to.
-
-    Returns:
-        A Weave client.
-    """
-    # This is the stream-table backend. Disabling it in favor of the new
-    # trace-server backend.
-    # return _weave_init.init_wandb(project_name).client
-    # return _weave_init.init_trace_remote(project_name).client
-    return _weave_init.init_weave(project_name).client
-
-
-@contextlib.contextmanager
-def remote_client(
-    project_name,
-) -> typing.Iterator[_weave_init.weave_client.WeaveClient]:
-    inited_client = _weave_init.init_weave(project_name)
-    try:
-        yield inited_client.client
-    finally:
-        inited_client.reset()
-
-
-# This is currently an internal interface. We'll expose something like it though ("offline" mode)
-def init_local_client() -> _weave_client.WeaveClient:
-    return _weave_init.init_local().client
-
-
-@contextlib.contextmanager
-def local_client() -> typing.Iterator[_weave_client.WeaveClient]:
-    inited_client = _weave_init.init_local()
-    try:
-        yield inited_client.client
-    finally:
-        inited_client.reset()
-
-
-def publish(obj: typing.Any, name: Optional[str] = None) -> _weave_client.ObjectRef:
-    """Save and version a python object.
-
-    If an object with name already exists, and the content hash of obj does
-    not match the latest version of that object, a new version will be created.
-
-    TODO: Need to document how name works with this change.
-
-    Args:
-        obj: The object to save and version.
-        name: The name to save the object under.
-
-    Returns:
-        A weave Ref to the saved object.
-    """
-    client = client_context.weave_client.require_weave_client()
-
-    # Save name precedence:
-    save_name = (
-        name  # Explicit publish name
-        or getattr(obj, "name", None)  # Name already defined on the object
-        or getattr(obj, "_class_name", None)  # Class name of the object if it's a WeaveObject
-        or obj.__class__.__name__  # Class name of the object if it's a regular python object
-    )
-
-    ref = client._save_object(obj, save_name, "latest")
-
-    if isinstance(ref, _weave_client.ObjectRef):
-        if isinstance(ref, _weave_client.OpRef):
-            url = urls.op_version_path(
-                ref.entity,
-                ref.project,
-                ref.name,
-                ref.digest,
-            )
-        # TODO(gst): once frontend has direct dataset/model links
-        # elif isinstance(obj, _weave_client.Dataset):
-        else:
-            url = urls.object_version_path(
-                ref.entity,
-                ref.project,
-                ref.name,
-                ref.digest,
-            )
-        print(f"{TRACE_OBJECT_EMOJI} Published to {url}")
-    return ref
-
-
-def ref(location: str) -> _weave_client.ObjectRef:
-    """Construct a Ref to a Weave object.
-
-    TODO: what happens if obj does not exist
-
-    Args:
-        location: A fully-qualified weave ref URI, or if weave.init() has been called, "name:version" or just "name" ("latest" will be used for version in this case).
-
-
-    Returns:
-        A weave Ref to the object.
-    """
-    if not "://" in location:
-        client = client_context.weave_client.get_weave_client()
-        if not client:
-            raise ValueError("Call weave.init() first, or pass a fully qualified uri")
-        if "/" in location:
-            raise ValueError("'/' not currently supported in short-form URI")
-        if ":" not in location:
-            name = location
-            version = "latest"
-        else:
-            name, version = location.split(":")
-        location = str(client._ref_uri(name, version, "obj"))
-
-    uri = parse_uri(location)
-    if not isinstance(uri, _weave_client.ObjectRef):
-        raise ValueError("Expected an object ref")
-    return uri
-
-
-def obj_ref(obj: typing.Any) -> typing.Optional[_weave_client.ObjectRef]:
-    return _weave_client.get_ref(obj)
-
-
-def output_of(obj: typing.Any) -> typing.Optional[_weave_client.Call]:
-    client = client_context.weave_client.require_weave_client()
-
-    ref = obj_ref(obj)
-    if ref is None:
-        return ref
-
-    return client._ref_output_of(ref)
-
-
-def as_op(fn: typing.Callable) -> Op:
-    """Given a @weave.op() decorated function, return its Op.
-
-    @weave.op() decorated functions are instances of Op already, so this
-    function should be a no-op at runtime. But you can use it to satisfy type checkers
-    if you need to access OpDef attributes in a typesafe way.
-
-    Args:
-        fn: A weave.op() decorated function.
-
-    Returns:
-        The Op of the function.
-    """
-    if not isinstance(fn, Op):
-        raise ValueError("fn must be a weave.op() decorated function")
-    return fn
-
-
-import contextlib
-
-
-@contextlib.contextmanager
-def attributes(attributes: typing.Dict[str, typing.Any]) -> typing.Iterator:
-    cur_attributes = {**trace_context.call_attributes.get()}
-    cur_attributes.update(attributes)
-
-    token = trace_context.call_attributes.set(cur_attributes)
-    try:
-        yield
-    finally:
-        trace_context.call_attributes.reset(token)
-
-
-def serve(
-    model_ref: ObjectRef,
-    method_name: typing.Optional[str] = None,
-    auth_entity: typing.Optional[str] = None,
-    port: int = 9996,
-    thread: bool = False,
-) -> str:
-    import uvicorn
-    from .serve_fastapi import object_method_app
-
-    client = client_context.weave_client.require_weave_client()
-    # if not isinstance(
-    #     client, _graph_client_wandb_art_st.GraphClientWandbArtStreamTable
-    # ):
-    #     raise ValueError("serve currently only supports wandb client")
-
-    print(f"Serving {model_ref}")
-    print(f"🥐 Server docs and playground at http://localhost:{port}/docs")
-    print()
-    os.environ["PROJECT_NAME"] = f"{client.entity}/{client.project}"
-    os.environ["MODEL_REF"] = str(model_ref)
-
-    wandb_api_ctx = _wandb_api.get_wandb_api_context()
-    app = object_method_app(model_ref, method_name=method_name, auth_entity=auth_entity)
-    trace_attrs = trace_context.call_attributes.get()
-
-    def run():
-        # This function doesn't return, because uvicorn.run does not
-        # return.
-        with _wandb_api.wandb_api_context(wandb_api_ctx):
-            with attributes(trace_attrs):
-                uvicorn.run(app, host="0.0.0.0", port=port)
-
-    if _util.is_notebook():
-        thread = True
-    if thread:
-        t = threading.Thread(target=run, daemon=True)
-        t.start()
-        time.sleep(1)
-        return "http://localhost:%d" % port
-    else:
-        # Run should never return
-        run()
-    raise ValueError("Should not reach here")
-
-
-def finish() -> None:
-    """Stops logging to weave.
-
-    Following finish, calls of weave.op() decorated functions will no longer be logged. You will need to run weave.init() again to resume logging.
-
-    """
-    _weave_init.finish()
-
-
-__docspec__ = [
-    init,
-    publish,
-    ref,
-    get_current_call,
-    finish,
-]
-=======
 from .query_api import *
-from .trace_api import *
->>>>>>> 8b0d5090
+from .trace_api import *