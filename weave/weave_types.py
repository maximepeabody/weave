--- conflicted
+++ resolved
@@ -1194,27 +1194,10 @@
     )
     exec(object_init_code)
 
-<<<<<<< HEAD
-    # Weave objects must auto-dereference refs when they are accessed.
-    def object_getattribute(self, name):
-        if name == "name":
-            name = "_name"
-        attribute = object.__getattribute__(self, name)
-        attr_type = type_attr_types.get(name)
-        if attr_type is None:
-            return attribute
-        from . import ref_base
-
-        if isinstance(attribute, ref_base.Ref):
-            # TODO: This should put a new ref as well, for ref-tracking
-            return attribute.get()
-        return attribute
-=======
     object_getattribute = object_type_ref_util.make_object_getattribute(
         list(type_attr_types.keys())
     )
     object_lookup_path = object_type_ref_util.make_object_lookup_path()
->>>>>>> 9f8a2a40
 
     new_object_class = type(
         object_class_name,
