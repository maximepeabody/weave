<!DOCTYPE html>
<!--
  We disable Google Translate because it does not play well with React 16
  See https://github.com/facebook/react/issues/11538
-->
<html lang="en" class="notranslate">
  <head>
    <!-- anti-flicker snippet for Google Optimize -->
    <style>
      .async-hide {
        opacity: 0 !important;
      }
      #weave-body {
        overflow: hidden;
      }
    </style>
    <meta name="robots" content="max-image-preview:large" />
    <!--ROBOTS_TAG_PLACEHOLDER-->
    <meta charset="utf-8" />
    <meta name="viewport" content="width=device-width, initial-scale=1" />
    <meta name="theme-color" content="#000000" />
    <meta name="functions-insert-dynamic-og" />
    <meta name="functions-insert-dynamic-meta" />
    <meta name="referrer" content="no-referrer-when-downgrade" />

    <!-- Title Section -->

    <link rel="icon" href="/__frontend/favicon.ico" />
    <title>W&B Weave</title>
    <!-- og:site_name is the primary title  -->
    <meta property="og:site_name" content="W&B Weave" />
    <!-- og:title is the secondary title  -->
    <!-- TODO: Make this dynamic -->
    <meta property="og:title" content="weave.wandb.ai" />

    <!-- Description Section -->
    <!-- TODO: Make this dynamic -->
    <!-- description is the longer-form text  -->
    <meta
      property="og:description"
      content="Interactive data analytics for ML" />
    <meta name="description" content="Interactive data analytics for ML" />

    <!-- OpenGraph Spec -->
    <meta property="og:type" content="text/html" />
    <meta property="og:url" content="https://weave.wandb.ai/" />

    <!-- OpenGraph:Image Spec -->
    <!-- TODO: Make this dynamic -->
    <!-- <meta property="og:image" content="http://87c5-2600-1700-89c6-5130-dcf3-9a7d-9a46-6a65.ngrok-free.app/__frontend/icon-weave-logo.svg" />
    <meta property="og:image:secure_url" content="https://87c5-2600-1700-89c6-5130-dcf3-9a7d-9a46-6a65.ngrok-free.app/__frontend/icon-weave-logo.svg" />
    <meta property="og:image:type" content="image/svg" />
    <meta property="og:image:width" content="400" />
    <meta property="og:image:height" content="400" />
    <meta property="og:image:alt" content="Weave Logo" /> -->
    <script src="./__frontend/env.js"></script>
    <style>
      @keyframes logo-animation {
        0%,
        100%,
        70% {
          transform: scale(1) rotate(0);
          opacity: 0.6;
        }
        7.5%,
        8% {
          transform: scale(0.75) rotate(0);
          opacity: 0.8;
        }
        25%,
        47.5% {
          transform: scale(1) rotate(180deg);
          opacity: 0.6;
        }
        55%,
        55.5% {
          transform: scale(0.75) rotate(180deg);
          opacity: 0.8;
        }
      }
      #weave-loader {
        width: 64px;
        height: 64px;
        opacity: 0.6;
        position: absolute;
        top: calc(50% - 32px);
        left: calc(50% - 32px);
        animation: 4s ease-out infinite logo-animation;
      }
    </style>
<<<<<<< HEAD
    <link rel="stylesheet" href="https://fonts.googleapis.com/css?family=Roboto:300,400,500,700&display=swap" />
    <link rel="stylesheet" href="https://fonts.googleapis.com/icon?family=Material+Icons" />

    <script type="module" crossorigin src="/__frontend/assets/index.b387b45c.js"></script>
    <link rel="stylesheet" href="/__frontend/assets/index.a8a4e102.css">
=======
    <script type="module" crossorigin src="/__frontend/assets/index.659594f3.js"></script>
    <link rel="stylesheet" href="/__frontend/assets/index.b316431e.css">
>>>>>>> 39c6b14e
  </head>

  <body id="weave-body">
    <div id="root">
      <div id="weave-loader">
        <svg
          width="64"
          height="64"
          viewBox="0 0 64 64"
          fill="none"
          xmlns="http://www.w3.org/2000/svg">
          <path
            d="M11.5627 4.06824C11.1508 1.71538 9.12077 0 6.74832 0H4.88863C2.18872 0 0 2.20413 0 4.92306V16.5022C0 19.5631 2.74425 21.882 5.73755 21.3505L9.50731 20.6811C12.1662 20.2089 13.9416 17.6556 13.4728 14.978L11.5627 4.06824Z"
            fill="#EDEFF2" />
          <path
            d="M21.0603 28.8275C20.5914 26.1499 22.3668 23.5965 25.0257 23.1244L35.4246 21.2779C38.0835 20.8057 40.6191 22.5936 41.0879 25.2713L42.9215 35.7434C43.3903 38.421 41.6149 40.9744 38.956 41.4465L28.5571 43.293C25.8982 43.7652 23.3627 41.9773 22.8938 39.2996L21.0603 28.8275Z"
            fill="#EDEFF2" />
          <path
            d="M4.03967 26.8503C1.70332 27.2652 0 29.3095 0 31.6986V42.4961C0 45.557 2.74424 47.8759 5.73754 47.3444L13.9212 45.8912C16.58 45.4191 18.3554 42.8657 17.8866 40.1881L16.053 29.716C15.5842 27.0384 13.0486 25.2505 10.3897 25.7227L4.03967 26.8503Z"
            fill="#EDEFF2" />
          <path
            d="M46.8574 58.2219C47.3851 61.2362 45.0824 63.9998 42.043 63.9998H31.3209C28.9485 63.9998 26.9185 62.2844 26.5065 59.9316L25.4747 54.0387C25.0059 51.3611 26.7813 48.8077 29.4402 48.3356L39.8391 46.4891C42.498 46.0169 45.0335 47.8049 45.5023 50.4825L46.8574 58.2219Z"
            fill="#EDEFF2" />
          <path
            d="M21.0442 58.2221C21.572 61.2365 19.2693 64 16.2298 64H4.88863C2.18872 64 0 61.7959 0 59.0769V57.6947C0 55.3056 1.70334 53.2613 4.03971 52.8464L14.8042 50.935C17.4632 50.4628 19.9987 52.2507 20.4675 54.9284L21.0442 58.2221Z"
            fill="#EDEFF2" />
          <path
            d="M16.8996 5.77903C16.3719 2.76468 18.6745 0.00120192 21.714 0.00120192H32.4362C34.8086 0.00120192 36.8385 1.71649 37.2506 4.06927L38.3827 10.534C38.8516 13.2117 37.0761 15.7651 34.4172 16.2373L24.0179 18.0838C21.3589 18.5559 18.8234 16.7679 18.3546 14.0903L16.8996 5.77903Z"
            fill="#EDEFF2" />
          <path
            d="M64 47.7143C64 44.6534 61.2557 42.3345 58.2624 42.8661L54.9227 43.4591C52.2639 43.9313 50.4885 46.4846 50.9573 49.1622L52.7675 59.5008C53.1794 61.8536 55.2094 63.569 57.5818 63.569H59.1114C61.8113 63.569 64 61.3649 64 58.6459V47.7143Z"
            fill="#EDEFF2" />
          <path
            d="M57.7883 17.02C60.7816 16.4884 63.5259 18.8073 63.5259 21.8682V32.6658C63.5259 35.0549 61.8226 37.0992 59.4862 37.5141L53.5657 38.5655C50.9067 39.0376 48.3712 37.2497 47.9023 34.5721L46.0687 24.1C45.5999 21.4224 47.3753 18.869 50.0342 18.3969L57.7883 17.02Z"
            fill="#EDEFF2" />
          <path
            d="M47.652 0C44.6126 0 42.3099 2.76349 42.8376 5.77784L43.5144 9.64341C43.9832 12.3211 46.5188 14.1091 49.1777 13.6369L59.5127 11.8017C61.8491 11.3868 63.5524 9.34253 63.5524 6.95341V4.92306C63.5524 2.20413 61.3637 0 58.6638 0H47.652Z"
            fill="#EDEFF2" />
        </svg>
      </div>
    </div>

    <script>
      /**
       * A note to future Weave Devs - the following files are expected to be exact copies
       * from the core app from `core/frontends/app/public`:
       *    * `consentAwareAnalyticsInjector.js`
       *    * `autotrack.js`
       *    * `autotrack.js.map`
       *    * `jquery-3.6.0.min.js'
       *    * `sa.min.js`
       * 
       * The following snippet ensures that the correct env variables are set for consumption in such files.
       */
      
      // window.CONFIG is not expected to be populated in weave app - but we retain the namespace for compatibility
      window.CONFIG = window.CONFIG || {};
      // window.WEAVE_CONFIG is expected to be populated the load of `./__frontend/env.js` above
      window.WEAVE_CONFIG = window.WEAVE_CONFIG || {}; 

      // This list should be kept in sync with the values used in `consentAwareAnalyticsInjector.js`.
      window.CONFIG.ENVIRONMENT_NAME = window.CONFIG.ENVIRONMENT_NAME || window.WEAVE_CONFIG.ENVIRONMENT_NAME || 'production';
      window.CONFIG.PUBLIC_URL = window.CONFIG.PUBLIC_URL || window.WEAVE_CONFIG.PUBLIC_URL || '/__frontend';
      window.CONFIG.ENABLE_CHAMELEON = window.CONFIG.ENABLE_CHAMELEON || window.WEAVE_CONFIG.ENABLE_CHAMELEON || true;
      window.CONFIG.DISABLE_TELEMETRY = window.CONFIG.DISABLE_TELEMETRY || window.WEAVE_CONFIG.DISABLE_TELEMETRY || false;
      window.CONFIG.ANALYTICS_DISABLED = window.CONFIG.ANALYTICS_DISABLED || window.WEAVE_CONFIG.ANALYTICS_DISABLED || false;
      window.CONFIG.ENVIRONMENT_IS_PRIVATE = window.CONFIG.ENVIRONMENT_IS_PRIVATE || window.WEAVE_CONFIG.ENVIRONMENT_IS_PRIVATE || false;
    </script>
    <script src="/__frontend/consentAwareAnalyticsInjector.js" ></script>
    
  </body>
</html><|MERGE_RESOLUTION|>--- conflicted
+++ resolved
@@ -88,16 +88,13 @@
         animation: 4s ease-out infinite logo-animation;
       }
     </style>
-<<<<<<< HEAD
+
     <link rel="stylesheet" href="https://fonts.googleapis.com/css?family=Roboto:300,400,500,700&display=swap" />
     <link rel="stylesheet" href="https://fonts.googleapis.com/icon?family=Material+Icons" />
 
     <script type="module" crossorigin src="/__frontend/assets/index.b387b45c.js"></script>
     <link rel="stylesheet" href="/__frontend/assets/index.a8a4e102.css">
-=======
-    <script type="module" crossorigin src="/__frontend/assets/index.659594f3.js"></script>
-    <link rel="stylesheet" href="/__frontend/assets/index.b316431e.css">
->>>>>>> 39c6b14e
+
   </head>
 
   <body id="weave-body">
