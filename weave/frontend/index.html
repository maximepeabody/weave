--- conflicted
+++ resolved
@@ -88,7 +88,7 @@
         animation: 4s ease-out infinite logo-animation;
       }
     </style>
-<<<<<<< HEAD
+
 
     <link rel="stylesheet" href="https://fonts.googleapis.com/css?family=Roboto:300,400,500,700&display=swap" />
     <link rel="stylesheet" href="https://fonts.googleapis.com/icon?family=Material+Icons" />
@@ -96,10 +96,6 @@
     <script type="module" crossorigin src="/__frontend/assets/index.b387b45c.js"></script>
     <link rel="stylesheet" href="/__frontend/assets/index.a8a4e102.css">
 
-=======
-    <script type="module" crossorigin src="/__frontend/assets/index.812622d6.js"></script>
-    <link rel="stylesheet" href="/__frontend/assets/index.b316431e.css">
->>>>>>> a54336d9
   </head>
 
   <body id="weave-body">
