import logging
import typing
import dataclasses
import json
import numpy as np
import pyarrow as pa
import pyarrow.compute as pc
import pyarrow.parquet as pq

from .. import weave_internal

<<<<<<< HEAD
from ..api import op, weave_class, type_of, type
=======
from ..api import op, weave_class, type_of
>>>>>>> bdfe3251
from .. import weave_types as types
from .. import graph
from .. import errors
from .. import registry_mem
from .. import mappers_arrow
from .. import mappers_python_def
from .. import mappers_python
from .. import artifacts_local
from .. import storage
from .. import refs
from .. import execute_fast


@type()
class ArrowArrayVectorizer:
    arr: typing.TypeVar("arr")  # type: ignore

    """
    def __init__(self, arr):
        self.arr = arr
    """

    def _get_col(self, key):
        col = self.arr._get_col(key)
        if isinstance(col, list):
            return col
        return ArrowArrayVectorizer(col)

    def items(self):
        for col_name in self.arr._arrow_data.column_names:
            yield col_name, self._get_col(col_name)

    def floor(self):
        return ArrowArrayVectorizer(pc.floor(self.arr))

    def __getattr__(self, attr):
        return self._get_col(attr)

    def __len__(self):
        return len(self.arr)

    def __getitem__(self, key):
        return ArrowArrayVectorizer(self.arr[key])

    def __add__(self, other):
        if isinstance(other, ArrowArrayVectorizer):
            other = other.arr
        return ArrowArrayVectorizer(pc.add(self.arr, other))

    def __sub__(self, other):
        if isinstance(other, ArrowArrayVectorizer):
            other = other.arr
        return ArrowArrayVectorizer(pc.subtract(self.arr, other))

    def __gt__(self, other):
        return ArrowArrayVectorizer(pc.greater(self.arr, other))

    def __mul__(self, other):
        if isinstance(other, ArrowArrayVectorizer):
            other = other.arr
        return ArrowArrayVectorizer(pc.multiply(self.arr, other))

    def __truediv__(self, other):
        if isinstance(other, ArrowArrayVectorizer):
            other = other.arr
        return ArrowArrayVectorizer(pc.divide(self.arr, other))

    def __pow__(self, other):
        if isinstance(other, ArrowArrayVectorizer):
            other = other.arr
        return ArrowArrayVectorizer(pc.power(self.arr, other))


def remove_arrow_array_vectorizers(obj: typing.Any) -> typing.Any:
    if isinstance(obj, dict):
        return {k: remove_arrow_array_vectorizers(v) for (k, v) in obj.items()}
    elif isinstance(obj, list):
        return [remove_arrow_array_vectorizers(item) for item in obj]
    elif isinstance(obj, ArrowArrayVectorizer):
        return obj.arr
    return obj


def unzip_struct_array(arr: pa.ChunkedArray) -> pa.Table:
    flattened = arr.flatten()
    col_names = [field.name for field in arr.type]
    return pa.table(dict(zip(col_names, flattened)))


def mapped_fn_to_arrow(arrow_table, node):
    if isinstance(node, graph.ConstNode):
        return node.val
    elif isinstance(node, graph.OutputNode):
        op_name = graph.op_full_name(node.from_op)
        inputs = {
            k: mapped_fn_to_arrow(arrow_table, i)
            for k, i in node.from_op.inputs.items()
        }
        if op_name == "pick":
            return inputs["obj"]._get_col(inputs["key"])
        elif op_name == "typedDict-pick":
            return inputs["self"]._get_col(inputs["key"])
        elif op_name == "dict":
            inputs = remove_arrow_array_vectorizers(inputs)
            for k, v in inputs.items():
                if np.isscalar(v):
                    inputs[k] = [v] * len(arrow_table)
            return pa.table(inputs)
        elif op_name == "merge":
            lhs = inputs["lhs"]
            rhs = inputs["rhs"]
            t = rhs
            for col_name, column in zip(lhs.column_names, lhs.columns):
                t.append_column(col_name, column)
            return t
        op_def = registry_mem.memory_registry.get_op(op_name)
        if list(inputs.keys())[0] == "self" and isinstance(
            list(inputs.values())[0], list
        ):
            import copy

            row_inputs = copy.copy(inputs)
            res = []
            for row in list(inputs.values())[0]:
                row_inputs["self"] = row
                res.append(op_def.resolve_fn(**row_inputs))
            return ArrowArrayVectorizer(pa.array(res))
        result = op_def.resolve_fn(**inputs)
        if isinstance(node.type, types.ObjectType):
            cols = {}
            for k in node.type.property_types():
                cols[k] = getattr(result, k)
                if isinstance(cols[k], ArrowArrayVectorizer):
                    cols[k] = cols[k].arr
            return pa.table(cols)
        return result
    elif isinstance(node, graph.VarNode):
        if node.name == "row":
            if isinstance(arrow_table, ArrowWeaveList) and (
                isinstance(arrow_table._arrow_data, pa.ChunkedArray)
                or isinstance(arrow_table._arrow_data, pa.Array)
            ):
                return ArrowArrayVectorizer(arrow_table._arrow_data)

            return ArrowArrayVectorizer(arrow_table)
        elif node.name == "index":
            return np.arange(arrow_table._count())
        raise Exception("unhandled var name", node.name)


def arrow_type_to_weave_type(pa_type) -> types.Type:
    if pa_type == pa.string():
        return types.String()
    elif pa_type == pa.int64():
        return types.Int()
    elif pa_type == pa.float64():
        return types.Float()
    elif pa_type == pa.bool_():
        return types.Boolean()
    elif pa.types.is_list(pa_type):
        return types.List(arrow_type_to_weave_type(pa_type.value_field.type))
    elif pa.types.is_struct(pa_type):
        return types.TypedDict(
            {f.name: arrow_type_to_weave_type(f.type) for f in pa_type}
        )
    raise errors.WeaveTypeError(
        "Type conversion not implemented for arrow type: %s" % pa_type
    )


@dataclasses.dataclass(frozen=True)
class ArrowArrayType(types.Type):
    instance_classes = [pa.ChunkedArray, pa.ExtensionArray, pa.Array]
    name = "ArrowArray"

    object_type: types.Type = types.Any()

    @classmethod
    def type_of_instance(cls, obj: pa.Array):
        return cls(arrow_type_to_weave_type(obj.type))

    def save_instance(self, obj, artifact, name):
        # Could use the arrow format instead. I think it supports memory
        # mapped random access, but is probably larger.
        # See here: https://arrow.apache.org/cookbook/py/io.html#saving-arrow-arrays-to-disk
        # TODO: what do we want?
        table = pa.table({"arr": obj})
        with artifact.new_file(f"{name}.parquet", binary=True) as f:
            pq.write_table(table, f)

    def load_instance(self, artifact, name, extra=None):
        with artifact.open(f"{name}.parquet", binary=True) as f:
            return pq.read_table(f)["arr"]


@dataclasses.dataclass(frozen=True)
class ArrowTableType(types.Type):
    instance_classes = pa.Table
    name = "ArrowTable"

    object_type: types.Type = types.Any()

    @classmethod
    def type_of_instance(cls, obj: pa.Table):
        obj_prop_types = {}
        for field in obj.schema:
            obj_prop_types[field.name] = arrow_type_to_weave_type(field.type)
        return cls(types.TypedDict(obj_prop_types))

    def save_instance(self, obj, artifact, name):
        with artifact.new_file(f"{name}.parquet", binary=True) as f:
            pq.write_table(obj, f)

    def load_instance(self, artifact, name, extra=None):
        with artifact.open(f"{name}.parquet", binary=True) as f:
            return pq.read_table(f)


def _pick_output_type(input_types):
    if not isinstance(input_types["key"], types.Const):
        return types.UnknownType()
    key = input_types["key"].val
    prop_type = input_types["self"].object_type.property_types.get(key)
    if prop_type is None:
        return types.Invalid()
    return ArrowWeaveListType(prop_type)


def rewrite_weavelist_refs(arrow_data, object_type, artifact):
    # TODO: Handle unions

    if isinstance(object_type, types.TypedDict) or isinstance(
        object_type, types.ObjectType
    ):
        prop_types = object_type.property_types
        if callable(prop_types):
            prop_types = prop_types()
        if isinstance(arrow_data, pa.Table):
            arrays = {}
            for col_name, col_type in prop_types.items():
                column = arrow_data[col_name]
                arrays[col_name] = rewrite_weavelist_refs(column, col_type, artifact)
            return pa.table(arrays)
        elif isinstance(arrow_data, pa.ChunkedArray):
            arrays = {}
            unchunked = arrow_data.combine_chunks()
            for col_name, col_type in prop_types.items():
                column = unchunked.field(col_name)
                arrays[col_name] = rewrite_weavelist_refs(column, col_type, artifact)
            return pa.StructArray.from_arrays(arrays.values(), names=arrays.keys())
    elif isinstance(object_type, types.UnionType):
        non_none_members = [
            m for m in object_type.members if not isinstance(m, types.NoneType)
        ]
        if len(non_none_members) > 1:
            raise errors.WeaveInternalError(
                "Unions not fully supported yet in Weave arrow"
            )
        return rewrite_weavelist_refs(arrow_data, types.non_none(object_type), artifact)
    else:
        if isinstance(object_type, types.BasicType) or (
            isinstance(object_type, types.Const)
            and isinstance(object_type.val_type, types.BasicType)
        ):
            return arrow_data

        # We have a column of refs
        new_refs = []
        for ref_str in arrow_data:
            ref_str = ref_str.as_py()
            if ":" in ref_str:
                new_refs.append(ref_str)
            else:
                ref = refs.Ref.from_local_ref(artifact, ref_str, object_type)
                new_refs.append(str(ref.uri))
        return pa.array(new_refs)


def rewrite_groupby_refs(arrow_data, group_keys, object_type, artifact):
    # TODO: Handle unions

    # hmm... we should just iterate over table columns instead!
    # This would be a nested iterate
    if isinstance(object_type, types.TypedDict) or isinstance(
        object_type, types.ObjectType
    ):
        prop_types = object_type.property_types
        if callable(prop_types):
            prop_types = prop_types()
        arrays = {}
        for group_key in group_keys:
            arrays[group_key] = arrow_data[group_key]
        for col_name, col_type in prop_types.items():
            col_name = col_name + "_list"
            column = arrow_data[col_name]
            arrays[col_name] = rewrite_groupby_refs(
                column, group_keys, col_type, artifact
            )
        return pa.table(arrays)
    elif isinstance(object_type, types.UnionType):
        if any(types.is_custom_type(m) for m in object_type.members):
            raise errors.WeaveInternalError(
                "Unions of custom types not yet support in Weave arrow"
            )
        return arrow_data
    else:
        if isinstance(object_type, types.BasicType):
            return arrow_data

        # We have a column of refs

        new_refs = []
        for ref_str_list in arrow_data:
            ref_str_list = ref_str_list.as_py()
            new_ref_str_list = []
            for ref_str in ref_str_list:
                if ":" in ref_str:
                    new_ref_str_list.append(ref_str)
                else:
                    ref = refs.LocalArtifactRef.from_local_ref(
                        artifact, ref_str, object_type
                    )
                    new_ref_str_list.append(str(ref.uri))
            new_refs.append(new_ref_str_list)
        return pa.array(new_refs)


@dataclasses.dataclass(frozen=True)
class ArrowTableGroupByType(types.Type):
    name = "ArrowTableGroupBy"

    object_type: types.Type = types.Any()
    key: types.String = types.String()

    @classmethod
    def type_of_instance(cls, obj):
        return cls(obj.object_type, obj.key_type)

    def save_instance(self, obj, artifact, name):
        if obj._artifact == artifact:
            raise errors.WeaveInternalError("not yet implemented")
        table = rewrite_weavelist_refs(obj._table, obj.object_type, obj._artifact)
        d = {
            "_table": table,
            "_groups": obj._groups,
            "_group_keys": obj._group_keys,
            "object_type": obj.object_type,
            "key_type": obj.key_type,
        }
        type_of_d = types.TypedDict(
            {
                "_table": types.union(ArrowTableType(), ArrowArrayType()),
                "_groups": types.union(ArrowTableType(), ArrowArrayType()),
                "_group_keys": types.List(types.String()),
                "object_type": types.Type(),
                "key_type": types.Type(),
            }
        )
        serializer = mappers_python.map_to_python(type_of_d, artifact)
        result_d = serializer.apply(d)

        with artifact.new_file(f"{name}.ArrowTableGroupBy.json") as f:
            json.dump(result_d, f)

    def load_instance(self, artifact, name, extra=None):
        with artifact.open(f"{name}.ArrowTableGroupBy.json") as f:
            result = json.load(f)
        type_of_d = types.TypedDict(
            {
                "_table": types.union(ArrowTableType(), ArrowArrayType()),
                "_groups": types.union(ArrowTableType(), ArrowArrayType()),
                "_group_keys": types.List(types.String()),
                "object_type": types.Type(),
                "key_type": types.Type(),
            }
        )

        mapper = mappers_python.map_from_python(type_of_d, artifact)
        res = mapper.apply(result)
        return ArrowTableGroupBy(
            res["_table"],
            res["_groups"],
            res["_group_keys"],
            res["object_type"],
            res["key_type"],
            artifact,
        )


@weave_class(weave_type=ArrowTableGroupByType)
class ArrowTableGroupBy:
    def __init__(self, _table, _groups, _group_keys, object_type, key_type, artifact):
        self._table = _table
        self._groups = _groups
        self._group_keys = _group_keys
        self.object_type = object_type
        self.key_type = key_type
        # if self.object_type is None:
        #     self.object_type = types.TypeRegistry.type_of(self._table).object_type
        self._artifact = artifact
        self._mapper = mappers_arrow.map_from_arrow(self.object_type, self._artifact)

    @op()
    def count(self) -> int:
        return len(self._groups)

    def __len__(self):
        return len(self._groups)

    @op(
        output_type=lambda input_types: ArrowTableGroupResultType(
            input_types["self"].object_type,
            input_types["self"].key,
        )
    )
    def __getitem__(self, index: int):
        try:
            row = self._groups.slice(index, 1)
        except pa.ArrowIndexError:
            return None

        if len(row) == 0:
            return None

        if self._group_keys == ["group_key"]:
            group_key = row["group_key"][0]
        else:
            row_key = row.select(self._group_keys)
            key = {}
            for col_name, column in zip(row_key.column_names, row_key.columns):
                key[col_name.removeprefix("group_key_")] = column.combine_chunks()
            group_key = pa.StructArray.from_arrays(key.values(), key.keys())[0]

        group_indexes = row["_index_list"].combine_chunks()[0].values
        group_table = self._table.take(group_indexes)

        return ArrowTableGroupResult(
            # TODO: remove as_py() from group_key. Stay in arrow!
            group_table,
            group_key.as_py(),
            self.object_type,
            self._artifact,
        )

    @op(
        input_type={
            "self": ArrowTableGroupByType(),
            "map_fn": lambda input_types: types.Function(
                {
                    "row": ArrowTableGroupResultType(
                        input_types["self"].object_type,
                        input_types["self"].key,
                    )
                },
                types.Any(),
            ),
        },
        output_type=lambda input_types: types.List(input_types["map_fn"].output_type),
    )
    def map(self, map_fn):
        return execute_fast.fast_map_fn(self, map_fn)


ArrowTableGroupByType.instance_classes = ArrowTableGroupBy
ArrowTableGroupByType.instance_class = ArrowTableGroupBy


# It seems like this should inherit from types.ListType...

# Alright. The issue is...
#   we're saving ArrowWeaveList inside of a Table object.
#   so we're using mappers to save ArrowWeaveList instead of the custom
#   save_instance implementation below.
#
# What we actually want here:
#   - ArrowWeaveList can be represented as a TypedDict, so we want to
#     convert to that so it can be nested (like ObjectType)
#   - But we want to provide custom saving logic so we can convert inner refs
#     in a totally custom way.
#   - We have custom type_of_instance logic


@dataclasses.dataclass(frozen=True)
class ArrowWeaveListType(types.Type):
    name = "ArrowWeaveList"

    object_type: types.Type = types.Type()

    @classmethod
    def type_of_instance(cls, obj):
        return cls(obj.object_type)

    def save_instance(self, obj, artifact, name):
        # TODO: why do we need this check?
        if obj._artifact == artifact:
            arrow_data = obj._arrow_data
        else:
            # super().save_instance(obj, artifact, name)
            # return
            arrow_data = rewrite_weavelist_refs(
                obj._arrow_data, obj.object_type, obj._artifact
            )

        d = {"_arrow_data": arrow_data, "object_type": obj.object_type}
        type_of_d = types.TypedDict(
            {
                "_arrow_data": types.union(ArrowTableType(), ArrowArrayType()),
                "object_type": types.Type(),
            }
        )
        if hasattr(self, "_key"):
            d["_key"] = obj._key
            type_of_d.property_types["_key"] = self._key

        serializer = mappers_python.map_to_python(type_of_d, artifact)
        result_d = serializer.apply(d)

        with artifact.new_file(f"{name}.ArrowWeaveList.json") as f:
            json.dump(result_d, f)

    def load_instance(self, artifact, name, extra=None):
        with artifact.open(f"{name}.ArrowWeaveList.json") as f:
            result = json.load(f)
        type_of_d = types.TypedDict(
            {
                "_arrow_data": types.union(ArrowTableType(), ArrowArrayType()),
                "object_type": types.Type(),
            }
        )
        if hasattr(self, "_key"):
            type_of_d.property_types["_key"] = self._key

        mapper = mappers_python.map_from_python(type_of_d, artifact)
        res = mapper.apply(result)
        # TODO: This won't work for Grouped result!
        return ArrowWeaveList(res["_arrow_data"], res["object_type"], artifact)


@weave_class(weave_type=ArrowWeaveListType)
class ArrowWeaveList:
    _arrow_data: typing.Union[pa.Table, pa.ChunkedArray]
    object_type: types.Type

    def __array__(self, dtype=None):
        return np.asarray(self.to_pylist())

    def __iter__(self):
        return iter(self.to_pylist())

    def to_pylist(self):
        return self._arrow_data.to_pylist()

    def __init__(self, _arrow_data, object_type=None, artifact=None):
        self._arrow_data = _arrow_data
        self.object_type = object_type
        if self.object_type is None:
            self.object_type = types.TypeRegistry.type_of(self._arrow_data).object_type
        self._artifact = artifact
        self._mapper = mappers_arrow.map_from_arrow(self.object_type, self._artifact)
        # TODO: construct mapper

    # TODO: doesn't belong here
    @op()
    def sum(self) -> float:
        return pa.compute.sum(self._arrow_data)

    def _count(self):
        return len(self._arrow_data)

    def __len__(self):
        return self._count()

    @op()
    def count(self) -> int:
        return self._count()

    def _get_col(self, name):
        col = self._arrow_data[name]
        col_mapper = self._mapper._property_serializers[name]
        if isinstance(col_mapper, mappers_python_def.DefaultFromPy):
            return [col_mapper.apply(i.as_py()) for i in col]
        return col_mapper.apply(col)

    def _index(self, index):
        try:
            row = self._arrow_data.slice(index, 1)
        except IndexError:
            return None
        res = self._mapper.apply(row.to_pylist()[0])
        return res

    @op(output_type=lambda input_types: input_types["self"].object_type)
    def __getitem__(self, index: int):
        return self._index(index)

    @op(output_type=_pick_output_type)
    def pick(self, key: str):
        # return self._table[key]
        # TODO: Don't do to_pylist() here! Stay in arrow til as late
        #     as possible

        object_type = self.object_type
        if isinstance(object_type, types.TypedDict):
            col_type = object_type.property_types[key]
        elif isinstance(object_type, types.ObjectType):
            col_type = object_type.property_types()[key]
        else:
            raise errors.WeaveInternalError(
                "unexpected type for pick: %s" % object_type
            )

        return ArrowWeaveList(self._arrow_data[key], col_type, self._artifact)

    @op(
        input_type={
            "self": ArrowWeaveListType(),
            "map_fn": lambda input_types: types.Function(
                {"row": input_types["self"].object_type, "index": types.Int()},
                types.Any(),
            ),
        },
        output_type=lambda input_types: ArrowWeaveListType(
            input_types["map_fn"].output_type
        ),
    )
    def map(self, map_fn):
        res = mapped_fn_to_arrow(self, map_fn)
        if isinstance(res, ArrowArrayVectorizer):
            res = res.arr
        return ArrowWeaveList(res, map_fn.type, self._artifact)

    def _append_column(self, name: str, data) -> "ArrowWeaveList":
        if not data:
            raise ValueError(f'Data for new column "{name}" must be nonnull.')

        new_data = self._arrow_data.append_column(name, [data])
        return ArrowWeaveList(new_data)

    def concatenate(self, other: "ArrowWeaveList") -> "ArrowWeaveList":
        arrow_data = [awl._arrow_data for awl in (self, other)]
        if (
            all([isinstance(ad, pa.ChunkedArray) for ad in arrow_data])
            and arrow_data[0].type == arrow_data[1].type
        ):
            return ArrowWeaveList(
                pa.chunked_array(arrow_data[0].chunks + arrow_data[1].chunks)
            )
        elif (
            all([isinstance(ad, pa.Table) for ad in arrow_data])
            and arrow_data[0].schema == arrow_data[1].schema
        ):
            return ArrowWeaveList(pa.concat_tables([arrow_data[0], arrow_data[1]]))
        else:
            raise ValueError(
                "Can only concatenate two ArrowWeaveLists that both contain "
                "ChunkedArrays of the same type or Tables of the same schema."
            )

    @op(
        input_type={
            "self": ArrowWeaveListType(ArrowTableType(types.Any())),
            "group_by_fn": lambda input_types: types.Function(
                {"row": input_types["self"].object_type}, types.Any()
            ),
        },
        output_type=lambda input_types: ArrowTableGroupByType(
            input_types["self"].object_type, input_types["group_by_fn"].output_type
        ),
    )
    def groupby(self, group_by_fn):
        if isinstance(self._arrow_data, pa.ChunkedArray):
            return self._groupby_table(
                pa.table({"self": self._arrow_data}), group_by_fn
            )
        else:
            return self._groupby_table(self._arrow_data, group_by_fn)

    def _groupby_table(self, table, group_by_fn):
        group_table = mapped_fn_to_arrow(self, group_by_fn)
        if isinstance(group_table, ArrowArrayVectorizer):
            group_table = group_table.arr

        has_struct = False
        original_col_names = group_table.column_names
        original_group_table = group_table

        # pyarrow does not currently implement support for grouping / aggregations on keys that are
        # structs (typed Dicts). to get around this, we unzip struct columns into multiple columns, one for each
        # struct field. then we group on those columns.
        if isinstance(group_table, pa.Table):
            group_cols = []
            for i, colname in enumerate(group_table.column_names):
                if isinstance(group_table[colname].type, pa.StructType):
                    has_struct = True
                    # convert struct columns to multiple destructured columns
                    replacement_table = unzip_struct_array(group_table[colname])
                    group_table = group_table.remove_column(i)
                    for newcol in replacement_table.column_names:
                        group_table = group_table.append_column(
                            newcol, replacement_table[newcol]
                        )
                        group_cols.append(newcol)

                else:
                    # if a column is not a struct then just use it
                    group_cols.append(colname)

        elif isinstance(group_table, pa.ChunkedArray):
            if isinstance(group_table.type, pa.StructType):
                has_struct = True
                group_table = unzip_struct_array(group_table)
                group_cols = group_table.column_names
            else:
                group_table = pa.table({"group_key": group_table})
                group_cols = ["group_key"]
        else:
            raise errors.WeaveInternalError(
                "Arrow groupby not yet support for map result: %s" % type(group_table)
            )

        # Serializing a large arrow table and then reading it back
        # causes it to come back with more than 1 chunk. It seems the aggregation
        # operations don't like this. It will raise a cryptic error about
        # ExecBatches need to have the same link without this combine_chunks line
        # But combine_chunks doesn't seem like the most efficient thing to do
        # either, since it'll have to concatenate everything together.
        # But this fixes the crash for now!
        # TODO: investigate this as we optimize the arrow implementation
        group_table = group_table.combine_chunks()

        group_table = group_table.append_column(
            "_index", pa.array(np.arange(len(group_table)))
        )
        grouped = group_table.group_by(group_cols)
        agged = grouped.aggregate([("_index", "list")])

        if has_struct:
            # after grouping, re-create the grouped table using the correct key
            index_list = agged["_index_list"]
            cols = {}
            for colname in original_col_names:
                if isinstance(original_group_table[colname].type, pa.StructType):
                    col = pa.array(
                        [
                            {
                                struct_key.name: agged[struct_key.name][i].as_py()
                                for struct_key in original_group_table[colname].type
                            }
                            for i in range(len(index_list))
                        ]
                    )
                else:
                    col = agged[colname]
                cols[colname] = col
            agged = pa.table({"_index_list": index_list, **cols})

        return ArrowTableGroupBy(
            table,
            agged,
            original_col_names,
            self.object_type,
            group_by_fn.type,
            self._artifact,
        )

    @op(output_type=lambda input_types: input_types["self"])
    def offset(self, offset: int):
        return ArrowWeaveList(
            self._arrow_data.slice(offset), self.object_type, self._artifact
        )

    def _limit(self, limit: int):
        return ArrowWeaveList(
            self._arrow_data.slice(0, limit), self.object_type, self._artifact
        )

    @op(output_type=lambda input_types: input_types["self"])
    def limit(self, limit: int):
        return self._limit(limit)

<<<<<<< HEAD
    @op(
        input_type={"self": ArrowWeaveListType(types.TypedDict({}))},
        output_type=lambda input_types: ArrowWeaveListType(
            types.TypedDict(
                {
                    k: v if not types.is_list_like(v) else v.object_type
                    for (k, v) in input_types["self"].object_type.property_types.items()
                }
            )
        ),
    )
    def unnest(self):
        if not self or not isinstance(self.object_type, types.TypedDict):
            return self

        list_cols = []
        for k, v_type in self.object_type.property_types.items():
            if types.is_list_like(v_type):
                list_cols.append(k)
        if not list_cols:
            return self

        # todo: make this more efficient. we shouldn't have to convert back and forth
        # from the arrow in-memory representation to pandas just to call the explode
        # function. but there is no native pyarrow implementation of this
        return pa.Table.from_pandas(
            df=self._arrow_data.to_pandas().explode(list_cols), preserve_index=False
        )

=======
>>>>>>> bdfe3251

ArrowWeaveListType.instance_classes = ArrowWeaveList
ArrowWeaveListType.instance_class = ArrowWeaveList


@dataclasses.dataclass(frozen=True)
class ArrowTableGroupResultType(ArrowWeaveListType):
    name = "ArrowTableGroupResult"

    _key: types.Type = types.Any()

    @classmethod
    def type_of_instance(cls, obj):
        return cls(
            obj.object_type,
            types.TypeRegistry.type_of(obj._key),
        )

    # def property_types(self):
    #     return {
    #         "_arrow_data": types.union(ArrowTableType(), ArrowArrayType()),
    #         "object_type": types.Type(),
    #         "_key": self.key,
    #     }


@weave_class(weave_type=ArrowTableGroupResultType)
class ArrowTableGroupResult(ArrowWeaveList):
    def __init__(self, _arrow_data, _key, object_type=None, artifact=None):
        self._arrow_data = _arrow_data
        self._key = _key
        self.object_type = object_type
        if self.object_type is None:
            self.object_type = types.TypeRegistry.type_of(self._table).object_type
        self._artifact = artifact
        self._mapper = mappers_arrow.map_from_arrow(self.object_type, self._artifact)

    @op(output_type=lambda input_types: input_types["self"]._key)
    def key(self):
        return self._key


ArrowTableGroupResultType.instance_classes = ArrowTableGroupResult
ArrowTableGroupResultType.instance_class = ArrowTableGroupResult


def dataframe_to_arrow(df):
    return ArrowWeaveList(pa.Table.from_pandas(df))


# This will be a faster version fo to_arrow (below). Its
# used in op file-table, to convert from a wandb Table to Weave
# (that code is very experimental and not totally working yet)
def to_arrow_from_list_and_artifact(obj, object_type, artifact):
    # Get what the parquet type will be.
    mapper = mappers_arrow.map_to_arrow(object_type, artifact)
    pyarrow_type = mapper.result_type()

    if pa.types.is_struct(pyarrow_type):
        fields = list(pyarrow_type)
        schema = pa.schema(fields)
        arrow_obj = pa.Table.from_pylist(obj, schema=schema)
    else:
        arrow_obj = pa.array(obj, pyarrow_type)
    weave_obj = ArrowWeaveList(arrow_obj, object_type, artifact)
    return weave_obj


def to_arrow(obj, wb_type=None):
    if wb_type is None:
        wb_type = types.TypeRegistry.type_of(obj)
    artifact = artifacts_local.LocalArtifact("to-arrow-%s" % wb_type.name)
    if isinstance(wb_type, types.List):
        object_type = wb_type.object_type

        # Convert to arrow, serializing Custom objects to the artifact
        mapper = mappers_arrow.map_to_arrow(object_type, artifact)
        pyarrow_type = mapper.result_type()
        py_objs = (mapper.apply(o) for o in obj)

        # TODO: do I need this branch? Does it work now?
        # if isinstance(wb_type.object_type, types.ObjectType):
        #     arrow_obj = pa.array(py_objs, pyarrow_type)

        if pa.types.is_struct(pyarrow_type):
            arr = pa.array(py_objs, type=pyarrow_type)
            rb = pa.RecordBatch.from_struct_array(arr)  # this pivots to columnar layout
            arrow_obj = pa.Table.from_batches([rb])
        else:
            arrow_obj = pa.array(py_objs, pyarrow_type)
        weave_obj = ArrowWeaveList(arrow_obj, object_type, artifact)

        # Save the weave object to the artifact
        ref = storage.save(weave_obj, artifact=artifact)

        return ref.obj

    raise errors.WeaveInternalError("to_arrow not implemented for: %s" % obj)<|MERGE_RESOLUTION|>--- conflicted
+++ resolved
@@ -9,11 +9,7 @@
 
 from .. import weave_internal
 
-<<<<<<< HEAD
 from ..api import op, weave_class, type_of, type
-=======
-from ..api import op, weave_class, type_of
->>>>>>> bdfe3251
 from .. import weave_types as types
 from .. import graph
 from .. import errors
@@ -794,7 +790,6 @@
     def limit(self, limit: int):
         return self._limit(limit)
 
-<<<<<<< HEAD
     @op(
         input_type={"self": ArrowWeaveListType(types.TypedDict({}))},
         output_type=lambda input_types: ArrowWeaveListType(
@@ -824,8 +819,6 @@
             df=self._arrow_data.to_pandas().explode(list_cols), preserve_index=False
         )
 
-=======
->>>>>>> bdfe3251
 
 ArrowWeaveListType.instance_classes = ArrowWeaveList
 ArrowWeaveListType.instance_class = ArrowWeaveList
